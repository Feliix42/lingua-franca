/* Generator for C target. */

/*************
Copyright (c) 2019, The University of California at Berkeley.

Redistribution and use in source and binary forms, with or without modification,
are permitted provided that the following conditions are met:

1. Redistributions of source code must retain the above copyright notice,
   this list of conditions and the following disclaimer.

2. Redistributions in binary form must reproduce the above copyright notice,
   this list of conditions and the following disclaimer in the documentation
   and/or other materials provided with the distribution.

THIS SOFTWARE IS PROVIDED BY THE COPYRIGHT HOLDERS AND CONTRIBUTORS "AS IS" AND ANY
EXPRESS OR IMPLIED WARRANTIES, INCLUDING, BUT NOT LIMITED TO, THE IMPLIED WARRANTIES OF
MERCHANTABILITY AND FITNESS FOR A PARTICULAR PURPOSE ARE DISCLAIMED. IN NO EVENT SHALL
THE COPYRIGHT HOLDER OR CONTRIBUTORS BE LIABLE FOR ANY DIRECT, INDIRECT, INCIDENTAL,
SPECIAL, EXEMPLARY, OR CONSEQUENTIAL DAMAGES (INCLUDING, BUT NOT LIMITED TO,
PROCUREMENT OF SUBSTITUTE GOODS OR SERVICES; LOSS OF USE, DATA, OR PROFITS; OR BUSINESS
INTERRUPTION) HOWEVER CAUSED AND ON ANY THEORY OF LIABILITY, WHETHER IN CONTRACT,
STRICT LIABILITY, OR TORT (INCLUDING NEGLIGENCE OR OTHERWISE) ARISING IN ANY WAY OUT OF
THE USE OF THIS SOFTWARE, EVEN IF ADVISED OF THE POSSIBILITY OF SUCH DAMAGE.
***************/

package org.icyphy.generator

import java.io.File
import java.io.FileOutputStream
import java.math.BigInteger
import java.util.ArrayList
import java.util.Collection
import java.util.HashSet
import java.util.LinkedHashMap
import java.util.LinkedHashSet
import java.util.LinkedList
import java.util.Set
import java.util.regex.Pattern
import org.eclipse.emf.ecore.EObject
import org.eclipse.emf.ecore.resource.Resource
import org.eclipse.xtext.generator.IFileSystemAccess2
import org.eclipse.xtext.generator.IGeneratorContext
import org.eclipse.xtext.nodemodel.util.NodeModelUtils
import org.icyphy.ASTUtils
import org.icyphy.InferredType
import org.icyphy.Targets
import org.icyphy.TimeValue
import org.icyphy.linguaFranca.Action
import org.icyphy.linguaFranca.ActionOrigin
import org.icyphy.linguaFranca.Code
import org.icyphy.linguaFranca.Input
import org.icyphy.linguaFranca.Instantiation
import org.icyphy.linguaFranca.Output
import org.icyphy.linguaFranca.Port
import org.icyphy.linguaFranca.Reaction
import org.icyphy.linguaFranca.Reactor
import org.icyphy.linguaFranca.ReactorDecl
import org.icyphy.linguaFranca.StateVar
import org.icyphy.linguaFranca.Timer
import org.icyphy.linguaFranca.TriggerRef
import org.icyphy.linguaFranca.TypedVariable
import org.icyphy.linguaFranca.VarRef
import org.icyphy.linguaFranca.Variable

import static extension org.icyphy.ASTUtils.*
import org.icyphy.linguaFranca.Delay

/** 
 * Generator for C target. This class generates C code definining each reactor
 * class given in the input .lf file and imported .lf files. The generated code
 * has the following components:
 * 
 * * A typedef for inputs, outputs, and actions of each reactor class. These
 *   define the types of the variables that reactions use to access inputs and
 *   action values and to set output values.
 * 
 * * A typedef for a "self" struct for each reactor class. One instance of this
 *   struct will be created for each reactor instance. See below for details.
 * 
 * * A function definition for each reaction in each reactor class. These
 *   functions take an instance of the self struct as an argument.
 * 
 * * A constructor function for each reactor class. This is used to create
 *   a new instance of the reactor.
 * 
 * * A destructor function for each reactor class. This frees all dynamically
 *   allocated memory associated with an instance of the class.
 * 
 * After these, the main generated function is `__initialize_trigger_objects()`.
 * This function creates the instances of reactors (using their constructors)
 * and makes connections between them.
 * 
 * A few other smaller functions are also generated.
 * 
 * ## Self Struct
 * 
 * The "self" struct has fields for each of the following:
 * 
 * * parameter: the field name and type match the parameter.
 * * state: the field name and type match the state.
 * * action: the field name prepends the action name with "__".
 *   A second field for the action is also created to house the trigger_t object.
 *   That second field prepends the action name with "___".
 * * output: the field name prepends the output name with "__".
 * * input:  the field name prepends the output name with "__".
 *   A second field for the input is also created to house the trigger_t object.
 *   That second field prepends the input name with "___".
 *
 * If, in addition, the reactor contains other reactors and reacts to their outputs,
 * then there will be a struct within the self struct for each such contained reactor.
 * The name of that self struct will be the name of the contained reactor prepended with "__".
 * That inside struct will contain pointers the outputs of the contained reactors
 * that are read together with pointers to booleans indicating whether those outputs are present.
 * 
 * If, in addition, the reactor has a reaction to shutdown, then there will be a pointer to
 * trigger_t object (see reactor.h) for the shutdown event and an action struct named
 * __shutdown on the self struct.
 * 
 * ## Reaction Functions
 * 
 * For each reaction in a reactor class, this generator will produce a C function
 * that expects a pointer to an instance of the "self" struct as an argument.
 * This function will contain verbatim the C code specified in the reaction, but
 * before that C code, the generator inserts a few lines of code that extract from the
 * self struct the variables that that code has declared it will use. For example, if
 * the reaction declares that it is triggered by or uses an input named "x" of type
 * int, the function will contain a line like this:
 * ```
 *     e_x_t* x = self->__x;
 * ```
 * where `r` is the full name of the reactor class and the struct type `r_x_t`
 * will be defined like this:
 * ```
 *     typedef struct {
 *         int value;
 *         bool is_present;
 *         int num_destinations;
 *     } r_x_t;
 * ```
 * The above assumes the type of `x` is `int`.
 * If the programmer fails to declare that it uses x, then the absence of the
 * above code will trigger a compile error when the verbatim code attempts to read `x`.
 *
 * ## Constructor
 * 
 * For each reactor class, this generator will create a constructor function named
 * `new_r`, where `r` is the reactor class name. This function will malloc and return
 * a pointer to an instance of the "self" struct.  This struct initially represents
 * an unconnected reactor. To establish connections between reactors, additional
 * information needs to be inserted (see below). The self struct is made visible
 * to the body of a reaction as a variable named "self".  The self struct contains the
 * following:
 * 
 * * Parameters: For each parameter `p` of the reactor, there will be a field `p`
 *   with the type and value of the parameter. So C code in the body of a reaction
 *   can access parameter values as `self->p`.
 * 
 * * State variables: For each state variable `s` of the reactor, there will be a field `s`
 *   with the type and value of the state variable. So C code in the body of a reaction
 *   can access state variables as as `self->s`.
 * 
 * The self struct also contains various fields that the user is not intended to
 * use. The names of these fields begin with at least two underscores. They are:
 * 
 * * Outputs: For each output named `out`, there will be a field `__out` that is
 *   a struct containing a value field whose type matches that of the output.
 *   The output value is stored here. That struct also has a field `is_present`
 *   that is a boolean indicating whether the output has been set.
 *   This field is reset to false at the start of every time
 *   step. There is also a field `num_destinations` whose value matches the
 *   number of downstream reactions that use this variable. This field must be
 *   set when connections are made or changed. It is used to initialize
 *   reference counts for dynamically allocated message payloads.
 * 
 * * Inputs: For each input named `in` of type T, there is a field named `__in`
 *   that is a pointer struct with a value field of type T. The struct pointed
 *   to also has an `is_present` field of type bool that indicates whether the
 *   input is present.
 * 
 * * Outputs of contained reactors: If a reactor reacts to outputs of a
 *   contained reactor `r`, then the self struct will contain a nested struct
 *   named `__r` that has fields pointing to those outputs. For example,
 *   if `r` has an output `out` of type T, then there will be field in `__r`
 *   named `out` that points to a struct containing a value field
 *   of type T and a field named `is_present` of type bool.
 * 
 * * Inputs of contained reactors: If a reactor sends to inputs of a
 *   contained reactor `r`, then the self struct will contain a nested struct
 *   named `__r` that has fields for storing the values provided to those
 *   inputs. For example, if R has an input `in` of type T, then there will
 *   be field in __R named `in` that is a struct with a value field
 *   of type T and a field named `is_present` of type bool.
 * 
 * * Actions: If the reactor has an action a (logical or physical), then there
 *   will be a field in the self struct named `__a` and another named `___a`.
 *   The type of the first is specific to the action and contains a `value`
 *   field with the type and value of the action (if it has a value). That
 *   struct also has a `has_value` field, an `is_present` field, and a
 *   `token` field (which is NULL if the action carries no value).
 *   The `___a` field is of type trigger_t.
 *   That struct contains various things, including an array of reactions
 *   sensitive to this trigger and a lf_token_t struct containing the value of
 *   the action, if it has a value.  See reactor.h in the C library for
 *   details.
 * 
 * * Reactions: Each reaction will have several fields in the self struct.
 *   Each of these has a name that begins with `___reaction_i`, where i is
 *   the number of the reaction, starting with 0. The fields are:
 *   * ___reaction_i: The struct that is put onto the reaction queue to
 *     execute the reaction (see reactor.h in the C library).
 * 
 *  * Timers: For each timer t, there is are two fields in the self struct:
 *    * ___t: The trigger_t struct for this timer (see reactor.h).
 *    * ___t_reactions: An array of reactions (pointers to the
 *      reaction_t structs on this self struct) sensitive to this timer.
 *
 * * Triggers: For each Timer, Action, Input, and Output of a contained
 *   reactor that triggers reactions, there will be a trigger_t struct
 *   on the self struct with name `___t`, where t is the name of the trigger.
 * 
 * ## Destructor
 * 
 * For each reactor class, this generator will create a constructor function named
 * `delete_r`, where `r` is the reactor class name. This function takes a self
 * struct for the class as an argument and frees all dynamically allocated memory
 * for the instance of the class. 
 * 
 * ## Connections Between Reactors
 * 
 * Establishing connections between reactors involves two steps.
 * First, each destination (e.g. an input port) must have pointers to
 * the source (the output port). As explained above, for an input named
 * `in`, the field `__in->value` is a pointer to the output data being read.
 * In addition, `__in->is_present` is a pointer to the corresponding
 * `out->is_present` field of the output reactor's self struct.
 *  
 * In addition, the `reaction_i` struct on the self struct has a `triggers`
 * field that records all the trigger_t structs for ports and reactions
 * that are triggered by the i-th reaction. The triggers field is
 * an array of arrays of pointers to trigger_t structs.
 * The length of the outer array is the number of output ports the
 * reaction effects plus the number of input ports of contained
 * reactors that it effects. Each inner array has a length equal to the
 * number final destinations of that output port or input port.
 * The reaction_i struct has an array triggered_sizes that indicates
 * the sizes of these inner arrays. The num_outputs field of the
 * reaction_i struct gives the length of the triggered_sizes and
 * (outer) triggers arrays.
 * 
 * ## Runtime Tables
 * 
 * This generator creates an populates the following tables used at run time.
 * These tables may have to be resized and adjusted when mutations occur.
 * 
 * * __is_present_fields: An array of pointers to booleans indicating whether an
 *   event is present. The __start_time_step() function in reactor_common.c uses
 *   this to mark every event absent at the start of a time step. The size of this
 *   table is contained in the variable __is_present_fields_size.
 * 
 * * __tokens_with_ref_count: An array of pointers to structs that point to lf_token_t
 *   objects, which carry non-primitive data types between reactors. This is used
 *   by the __start_time_step() function to decrement reference counts, if necessary,
 *   at the conclusion of a time step. Then the reference count reaches zero, the
 *   memory allocated for the lf_token_t object will be freed.  The size of this
 *   array is stored in the __tokens_with_ref_count_size variable.
 * 
 * * __shutdown_triggers: An array of pointers to trigger_t structs for shutdown
 *   reactions. The length of this table is in the __shutdown_triggers_size
 *   variable.
 * 
 * * __timer_triggers: An array of pointers to trigger_t structs for timers that
 *   need to be started when the program runs. The length of this table is in the
 *   __timer_triggers_size variable.
 * 
 * * __action_table: For a federated execution, each federate will have this table
 *   that maps port IDs to the corresponding trigger_t struct.
 * 
 * @author{Edward A. Lee <eal@berkeley.edu>}
 * @author{Marten Lohstroh <marten@berkeley.edu>}
 * @author{Mehrdad Niknami <mniknami@berkeley.edu>}
 * @author{Christian Menard <christian.menard@tu-dresden.de>}
 * @author{Matt Weber <matt.weber@berkeley.edu>}
 */
class CGenerator extends GeneratorBase {
    
    ////////////////////////////////////////////
    //// Private variables
    
    // Set of acceptable import targets includes only C.
    val acceptableTargetSet = newLinkedHashSet('C')
    
    // Place to collect code to initialize the trigger objects for all reactor instances.
    var initializeTriggerObjects = new StringBuilder()

    // Place to collect code to go at the end of the __initialize_trigger_objects() function.
    var initializeTriggerObjectsEnd = new StringBuilder()

    // The command to run the generated code if specified in the target directive.
    var runCommand = new ArrayList<String>()

    // Place to collect code to execute at the start of a time step.
    var startTimeStep = new StringBuilder()
    
    /** Count of the number of is_present fields of the self struct that
     *  need to be reinitialized in __start_time_step().
     */
    var startTimeStepIsPresentCount = 0
    
    /** Count of the number of token pointers that need to have their
     *  reference count decremented in __start_time_step().
     */
    var startTimeStepTokens = 0


    // Place to collect code to initialize timers for all reactors.
    protected var startTimers = new StringBuilder()
    var timerCount = 0
    var startupReactionCount = 0
    var shutdownReactionCount = 0

    // For each reactor, we collect a set of input and parameter names.
    var triggerCount = 0


    new () {
        super()
        // set defaults
        this.targetCompiler = "gcc"
        this.targetCompilerFlags = "-O2"// -Wall -Wconversion"
    }

    ////////////////////////////////////////////
    //// Public methods

    /**
     * Generate C code from the Lingua Franca model contained by the
     * specified resource. This is the main entry point for code
     * generation.
     * @param resource The resource containing the source code.
     * @param fsa The file system access (used to write the result).
     * @param context FIXME: Undocumented argument. No idea what this is.
     */
    override void doGenerate(Resource resource, IFileSystemAccess2 fsa,
            IGeneratorContext context) {
        
        // The following generates code needed by all the reactors.
        super.doGenerate(resource, fsa, context)

        // Generate code for each reactor.
        val names = newLinkedHashSet
        for (r : reactors) {
            for (d : this.instantiationGraph.getDeclarations(r)) {
                if (!names.add(d.name)) {
                    // Report duplicate declaration.
                    reportError("Multiple declarations for reactor class '" + d.name + "'.")
                }
                d.generateReactorFederated(null)
            }
        }
        
        // Create the output directories if they don't yet exist.
        var srcGenPath = getSrcGenPath()
        var outPath = getBinGenPath
        var dir = new File(srcGenPath)
        if (!dir.exists()) dir.mkdirs()
        dir = new File(outPath)
        if (!dir.exists()) dir.mkdirs()

        // Copy the required core library files into the target file system.
        // This will overwrite previous versions.
        var coreFiles = newArrayList("reactor_common.c", "reactor.h", "pqueue.c", "pqueue.h", "tag.h", "tag.c", "trace.h", "trace.c", "util.h", "util.c")
        if (targetThreads === 0) {
            coreFiles.add("reactor.c")
        } else {
            coreFiles.add("reactor_threaded.c")
        }
        
        // If there are federates, copy the required files for that.
        // Also, create two RTI C files, one that launches the federates
        // and one that does not.
        if (federates.length > 1) {
            coreFiles.addAll("net_util.c", "net_util.h", "rti.c", "rti.h", "federate.c")
            createFederateRTI()
            createLauncher(coreFiles)
        }
        
        copyFilesFromClassPath("/lib/core", srcGenPath + File.separator + "core", coreFiles)
        
        copyTargetHeaderFile()

        // Perform distinct code generation into distinct files for each federate.
        val baseFilename = filename
        
        var commonCode = code;
        var commonStartTimers = startTimers;
        for (federate : federates) {
            startTimeStepIsPresentCount = 0
            startTimeStepTokens = 0
            
            // Only generate one output if there is no federation.
            if (!federate.isSingleton) {                
                filename = baseFilename + '_' + federate.name
                // Clear out previously generated code.
                code = new StringBuilder(commonCode)
                initializeTriggerObjects = new StringBuilder()
                initializeTriggerObjectsEnd = new StringBuilder()                
                        
                // Enable clock synchronization if the federate is not local and clock-sync is enabled
                if (targetClockSync != clockSyncMethod.OFF
                    && (!federationRTIProperties.get('host').toString.equals(federate.host) 
                    || targetClockSyncOptions?.get('local-federates-on')?.literal?.equalsIgnoreCase('true'))
                ) {
                    // Determine the period with clock clock sync will be done.
                    var period = 'MSEC(5)'  // The default.
                    if (targetClockSyncOptions?.get('period') !== null) {
                        val timeValue = targetClockSyncOptions.get('period')
                        period = (new TimeValue(timeValue.time, timeValue.unit)).toNanoSeconds.toString;
                    }
                    // Determine how many trials there will be each time clock sync is done.
                    var trials = '10' // The default.
                    if (targetClockSyncOptions?.get('trials') !== null) {
                        trials = targetClockSyncOptions.get('trials').literal
                    }
                    // Determine the attenuation to apply each time clock sync is done.
                    var attenuation = '10' // The default.
                    if (targetClockSyncOptions?.get('attenuation') !== null) {
                        attenuation = targetClockSyncOptions.get('attenuation').literal
                    }
                    // Insert the #defines at the beginning
                    code.insert(0, '''
                        #define _LF_CLOCK_SYNC_INITIAL
                        #define _LF_CLOCK_SYNC_PERIOD_NS «period»
                        #define _LF_CLOCK_SYNC_EXCHANGES_PER_INTERVAL «trials»
                        #define _LF_CLOCK_SYNC_ATTENUATION «attenuation»
                    ''')
                    System.out.println("Initial clock synchronization is enabled for federate "
                        + federate.id
                    );
                    if (targetClockSync == clockSyncMethod.ON) {
                        code.insert(0, '''
                            #define _LF_CLOCK_SYNC_ON
                        ''')
                        System.out.println("Runtime clock synchronization is enabled for federate "
                            + federate.id
                        );
                    }
                }
                startTimeStep = new StringBuilder()
                startTimers = new StringBuilder(commonStartTimers)
                // This should go first in the start_timers function.
                pr(startTimers, "synchronize_with_other_federates();")
            }
        
            // Build the instantiation tree if a main reactor is present.
            if (this.mainDef !== null) {
                generateReactorFederated(this.mainDef.reactorClass, federate)
                if (this.main === null) {
                    // Recursively build instances. This is done once because
                    // it is the same for all federates.
                    this.main = new ReactorInstance(mainDef, null, this) 
                }   
            }
        
            // Derive target filename from the .lf filename.
            val cFilename = getTargetFileName(filename);

            // Delete source previously produced by the LF compiler.
            var file = new File(srcGenPath + File.separator + cFilename)
            if (file.exists) {
                file.delete
            }

            // Delete binary previously produced by the C compiler.
            file = new File(outPath + File.separator + filename)
            if (file.exists) {
                file.delete
            }

            // Generate main instance, if there is one.
            // Note that any main reactors in imported files are ignored.        
            if (this.main !== null) {
                generateReactorInstance(this.main, federate)
                // Generate function to set default command-line options.
                // A literal array needs to be given outside any function definition,
                // so start with that.
                if (runCommand.length > 0) {
                    pr('char* __default_argv[] = {"' + runCommand.join('", "') + '"};')
                }
                pr('void __set_default_command_line_options() {\n')
                indent()
                if (runCommand.length > 0) {
                    pr('default_argc = ' + runCommand.length + ';')
                    pr('default_argv = __default_argv;')
                }
                unindent()
                pr('}\n')
                
                // If there are timers, create a table of timers to be initialized.
                if (timerCount > 0) {
                    pr('''
                        // Array of pointers to timer triggers to be scheduled in __initialize_timers().
                        trigger_t* __timer_triggers[«timerCount»];
                    ''')
                } else {
                    pr('''
                        // Array of pointers to timer triggers to be scheduled in __initialize_timers().
                        trigger_t** __timer_triggers = NULL;
                    ''')
                }
                pr('''
                    int __timer_triggers_size = «timerCount»;
                ''')
                // If there are startup reactions, store them in an array.
                if (startupReactionCount > 0) {
                    pr('''
                        // Array of pointers to timer triggers to be scheduled in __trigger_startup_reactions().
                        reaction_t* __startup_reactions[«startupReactionCount»];
                    ''')
                } else {
                    pr('''
                        // Array of pointers to reactions to be scheduled in __trigger_startup_reactions().
                        reaction_t** __startup_reactions = NULL;
                    ''')
                }
                pr('''
                    int __startup_reactions_size = «startupReactionCount»;
                ''')
                
                // If there are shutdown reactions, create a table of triggers.
                if (shutdownReactionCount > 0) {
                    pr('''
                        // Array of pointers to shutdown triggers.
                        reaction_t* __shutdown_reactions[«shutdownReactionCount»];
                    ''')
                } else {
                    pr('''
                        // Empty array of pointers to shutdown triggers.
                        reaction_t** __shutdown_reactions = NULL;
                    ''')
                }
                pr('''
                    int __shutdown_reactions_size = «shutdownReactionCount»;
                ''')
                
                // Generate function to return a pointer to the action trigger_t
                // that handles incoming network messages destined to the specified
                // port. This will only be used if there are federates.
                if (federate.networkMessageActions.size > 0) {
                    pr('''trigger_t* __action_table[«federate.networkMessageActions.size»];''')
                }
                pr('trigger_t* __action_for_port(int port_id) {\n')
                indent()
                if (federate.networkMessageActions.size > 0) {
                    // Create a static array of trigger_t pointers.
                    // networkMessageActions is a list of Actions, but we
                    // need a list of trigger struct names for ActionInstances.
                    // There should be exactly one ActionInstance in the
                    // main reactor for each Action.
                    val triggers = new LinkedList<String>()
                    for (action : federate.networkMessageActions) {
                        // Find the corresponding ActionInstance.
                        val actionInstance = main.getActionInstance(action)
                        triggers.add(triggerStructName(actionInstance))
                    }
                    var actionTableCount = 0
                    for (trigger : triggers) {
                        pr(initializeTriggerObjects, '''
                            __action_table[«actionTableCount++»] = &«trigger»;
                        ''')
                    }
                    pr('''
                        if (port_id < «federate.networkMessageActions.size») {
                            return __action_table[port_id];
                        } else {
                            return NULL;
                        }
                    ''')
                } else {
                    pr('return NULL;')
                }
                unindent()
                pr('}\n')
                
                // Generate function to initialize the trigger objects for all reactors.
                pr('void __initialize_trigger_objects() {\n')
                indent()
                
                // Create the table used to decrement reference counts between time steps.
                if (startTimeStepTokens > 0) {
                    // Allocate the initial (before mutations) array of pointers to tokens.
                    pr('''
                        __tokens_with_ref_count_size = «startTimeStepTokens»;
                        __tokens_with_ref_count = (token_present_t*)malloc(«startTimeStepTokens» * sizeof(token_present_t));
                    ''')
                }
                // Create the table to initialize is_present fields to false between time steps.
                if (startTimeStepIsPresentCount > 0) {
                    // Allocate the initial (before mutations) array of pointers to _is_present fields.
                    pr('''
                        // Create the array that will contain pointers to is_present fields to reset on each step.
                        __is_present_fields_size = «startTimeStepIsPresentCount»;
                        __is_present_fields = (bool**)malloc(«startTimeStepIsPresentCount» * sizeof(bool*));
                    ''')
                }
                
                // Create the table to initialize intended tag fields to 0 between time steps.
                if (isFederatedAndDecentralized && startTimeStepIsPresentCount > 0) {
                    // Allocate the initial (before mutations) array of pointers to intended_tag fields.
                    // There is a 1-1 map between structs containing is_present and intended_tag fields,
                    // thus, we reuse startTimeStepIsPresentCount as the counter.
                    pr('''
                        // Create the array that will contain pointers to intended_tag fields to reset on each step.
                        __intended_tag_fields_size = «startTimeStepIsPresentCount»;
                        __intended_tag_fields = (tag_t**)malloc(«startTimeStepIsPresentCount» * sizeof(tag_t*));
                    ''')
                }
                
                pr(initializeTriggerObjects.toString)
                pr('// Populate arrays of trigger pointers.')
                pr(initializeTriggerObjectsEnd.toString)
                doDeferredInitialize(federate)
                
                // Put the code here to set up the tables that drive resetting is_present and
                // decrementing reference counts between time steps. This code has to appear
                // in __initialize_trigger_objects() after the code that makes connections
                // between inputs and outputs.
                pr(startTimeStep.toString)
                
                setReactionPriorities(main, federate)
                
                // Calculate the epoch offset so that subsequent calls
                // to get_physical_time() return epoch time.
                pr('''
                    calculate_epoch_offset();
                ''')
                
                initializeFederate(federate)
                unindent()
                pr('}\n')

                // Generate function to trigger startup reactions for all reactors.
                pr("void __trigger_startup_reactions() {")
                indent()
                pr(startTimers.toString) // FIXME: these are actually startup actions, not timers.
                if (startupReactionCount > 0) {
                    pr('''
                       for (int i = 0; i < __startup_reactions_size; i++) {
                           if (__startup_reactions[i] != NULL) {
                               _lf_enqueue_reaction(__startup_reactions[i]);
                           }
                       }
                    ''')
                }
                unindent()
                pr("}")

                // Generate function to schedule timers for all reactors.
                pr("void __initialize_timers() {")
                indent()
                if (targetTracing) {
                    pr('''start_trace("«filename».lft");''') // .lft is for Lingua Franca trace
                }
                if (timerCount > 0) {
                    pr('''
                       for (int i = 0; i < __timer_triggers_size; i++) {
                           if (__timer_triggers[i] != NULL) {
                               _lf_initialize_timer(__timer_triggers[i]);
                           }
                       }
                    ''')
                }
                unindent()
                pr("}")

                // Generate a function that will either do nothing
                // (if there is only one federate) or, if there are
                // downstream federates, will notify the RTI
                // that the specified logical time is complete.
                pr('''
                    void logical_tag_complete(instant_t timestep, microstep_t microstep) {
                        «IF federates.length > 1»
                            _lf_logical_tag_complete(timestep, microstep);
                        «ENDIF»
                    }
                ''')
                
                // Generate a function that will either just return immediately
                // if there is only one federate or will notify the RTI,
                // if necessary, of the next event time.
                pr('''
                    tag_t next_event_tag(instant_t time, microstep_t microstep) {
                        «IF federates.length > 1»
                            return __next_event_tag(time, microstep);
                        «ELSE»
                            return («targetTagType») {  .time = time, .microstep = microstep };
                        «ENDIF»
                    }
                ''')
                
                // Generate function to schedule shutdown reactions if any
                // reactors have reactions to shutdown.
                pr('''
                    bool __trigger_shutdown_reactions() {                          
                        for (int i = 0; i < __shutdown_reactions_size; i++) {
                            if (__shutdown_reactions[i] != NULL) {
                                _lf_enqueue_reaction(__shutdown_reactions[i]);
                            }
                        }
                        // Return true if there are shutdown reactions.
                        return (__shutdown_reactions_size > 0);
                    }
                ''')
                
                // Generate the termination function.
                // If there are federates, this will resign from the federation.
                if (federates.length > 1) {
                    // FIXME: Send EOF on any open P2P sockets.
                    // FIXME: Check return values.
                    pr('''
                        void __termination() {
                            stop_trace();
                            // Check for all outgoing physical connections in
                            // _lf_federate_sockets_for_outbound_p2p_connections and 
                            // if the socket ID is not -1, the connection is still open. 
                            // Send an EOF by closing the socket here.
                            for (int i=0; i < NUMBER_OF_FEDERATES; i++) {
                                if (_lf_federate_sockets_for_outbound_p2p_connections[i] != -1) {
                                    close(_lf_federate_sockets_for_outbound_p2p_connections[i]);
                                    _lf_federate_sockets_for_outbound_p2p_connections[i] = -1;
                                }
                            }
                            «IF federate.inboundP2PConnections.length > 0»
                                «/* FIXME: This pthread_join causes the program to freeze indefinitely on MacOS. */»
                                // void* thread_return;
                                // pthread_join(_lf_inbound_p2p_handling_thread_id, &thread_return);
                            «ENDIF»
                            unsigned char message_marker = RESIGN;
                            write_to_socket_errexit(_lf_rti_socket_TCP, 1, &message_marker, 
                                    "Federate %d failed to send RESIGN message to the RTI.", _lf_my_fed_id);
                        }
                    ''')
                } else {
                    pr("void __termination() {stop_trace();}");
                }
            }
            writeSourceCodeToFile(getCode().getBytes(), srcGenPath + File.separator + cFilename)
            
        }
        // Restore the base filename.
        filename = baseFilename
        
        if (!targetNoCompile) {
            if (!targetBuildCommands.nullOrEmpty) {
                runBuildCommand()
            } else {
                compileCode()
            }
        } else {
            println("Exiting before invoking target compiler.")
        }
        
        // FIXME: does not work with source files generated for federated execution        
        // writeCleanCode(filename)
        
        // In case we are in Eclipse, make sure the generated code is visible.
        refreshProject()
    }
    
    /**
     * If the number of federates is greater than one, then generate the code
     * that initializes global variables that describe the federate.
     * @param federate The federate instance.
     */
    protected def void initializeFederate(FederateInstance federate) {
        if (federates.length > 1) {
            pr('''
                // ***** Start initializing the federated execution. */
            ''')
            // Set indicator variables that specify whether the federate has
            // upstream logical connections.
            if (federate.dependsOn.size > 0) {
                pr('__fed_has_upstream  = true;')
            }
            if (federate.sendsTo.size > 0) {
                pr('__fed_has_downstream = true;')
            }
            // Set global variable identifying the federate.
            pr('''_lf_my_fed_id = «federate.id»;''');
            
            // We keep separate record for incoming and outgoing p2p connections to allow incoming traffic to be processed in a separate
            // thread without requiring a mutex lock.
            val numberOfInboundConnections = federate.inboundP2PConnections.length;
            val numberOfOutboundConnections  = federate.outboundP2PConnections.length;
            
            pr('''
                _lf_number_of_inbound_p2p_connections = «numberOfInboundConnections»;
                _lf_number_of_outbound_p2p_connections = «numberOfOutboundConnections»;
            ''')
            if (numberOfInboundConnections > 0) {
                pr('''
                    // Initialize the array of socket for incoming connections to -1.
                    for (int i = 0; i < NUMBER_OF_FEDERATES; i++) {
                        _lf_federate_sockets_for_inbound_p2p_connections[i] = -1;
                    }
                ''')                    
            }
            if (numberOfOutboundConnections > 0) {                        
                pr('''
                    // Initialize the array of socket for outgoing connections to -1.
                    for (int i = 0; i < NUMBER_OF_FEDERATES; i++) {
                        _lf_federate_sockets_for_outbound_p2p_connections[i] = -1;
                    }
                ''')                    
            }

            // If a test clock offset has been specified, insert code to set it here.
            val testOffset = targetClockSyncOptions?.get('test-offset')
            if (testOffset !== null) {
                // Validator assures this is a time value.
                val offset = (new TimeValue(testOffset.time, testOffset.unit)).toNanoSeconds.toString
                pr('''
                    set_physical_clock_offset((1 + «federate.id») * «offset»LL);
                ''')
            }
            
            pr('''
                // Connect to the RTI. This sets _lf_rti_socket_TCP and _lf_rti_socket_UDP.
                connect_to_rti("«federationRTIProperties.get('host')»", «federationRTIProperties.get('port')»);
            ''');            
            
            // Disable clock synchronization for the federate if it resides on the same host as the RTI,
            // unless that is overridden with the clock-sync-options target property.
            if (targetClockSync != clockSyncMethod.OFF
                && (!federationRTIProperties.get('host').toString.equals(federate.host) 
                    || targetClockSyncOptions?.get('local-federates-on')?.literal?.equalsIgnoreCase('true'))
            ) {
                pr('''
                    synchronize_initial_physical_time_with_rti();
                ''')
            }
        
            if (numberOfInboundConnections > 0) {
                pr('''
                    // Create a socket server to listen to other federates.
                    // If a port is specified by the user, that will be used
                    // as the only possibility for the server. If not, the port
                    // will start from STARTING_PORT. The function will
                    // keep incrementing the port until the number of tries reaches PORT_RANGE_LIMIT.
                    create_server(«federate.port»);
                    // Connect to remote federates for each physical connection.
                    // This is done in a separate thread because this thread will call
                    // connect_to_federate for each outbound physical connection at the same
                    // time that the new thread is listening for such connections for inbound
                    // physical connections. The thread will live until termination.
                    pthread_create(&_lf_inbound_p2p_handling_thread_id, NULL, handle_p2p_connections_from_federates, NULL);
                ''')
            }
                            
            for (remoteFederate : federate.outboundP2PConnections) {
                pr('''connect_to_federate(«remoteFederate.id»);''')
            }
        }
    }
    
    /** Invoke the compiler on the generated code. */
    protected def compileCode() {
        // If there is more than one federate, compile each one.
        var fileToCompile = filename // base file name.
        for (federate : federates) {
            // Empty string means no federates were defined, so we only
            // compile one file.
            if (!federate.isSingleton) {
                fileToCompile = filename + '_' + federate.name
            }
            runCCompiler(directory, fileToCompile, true)
        }
        // Also compile the RTI files if there is more than one federate.
        if (federates.length > 1) {
            compileRTI()
        }
    }
    
    /**
     * Overwrite the generated code after compile with a
     * sanitized version with enhanced readability.
     */
    protected def writeCleanCode(String baseFilename) {
        if (federates.length == 1) {
            writeSourceCodeToFile(this.getCode.removeLineDirectives.getBytes(), filename + ".c")
        } else {
            for (federate : federates) {
                // FIXME retrieve the code for each federate and sanatize it.
                // It is unclear where this code is stored (if at all).
            }
        }
    }
    
    /**
     * Copy target-specific header file to the src-gen directory.
     */
    def copyTargetHeaderFile() {
        val srcGenPath = directory + File.separator + "src-gen"
        copyFileFromClassPath("/lib/C/ctarget.h", srcGenPath + File.separator + "ctarget.h")
    }

    ////////////////////////////////////////////
    //// Code generators.
    
    /** Create the runtime infrastructure (RTI) source file.
     */
    override createFederateRTI() {
        // Derive target filename from the .lf filename.
        var cFilename = getTargetFileName(filename + "_RTI")
        
        var srcGenPath = getSrcGenPath()
        var outPath = getBinGenPath()

        // Delete source previously produced by the LF compiler.
        var file = new File(srcGenPath + File.separator + cFilename)
        if (file.exists) {
            file.delete
        }

        // Delete binary previously produced by the C compiler.
        file = new File(outPath + File.separator + filename)
        if (file.exists) {
            file.delete
        }
        
        val rtiCode = new StringBuilder()
<<<<<<< HEAD
        pr(rtiCode, '''
            «IF targetLoggingLevel !== null && targetLoggingLevel.equals("DEBUG")»
                #define VERBOSE
            «ENDIF»
            «IF targetClockSync == clockSyncMethod.INITIAL»
=======
        if (targetLoggingLevel !== null) {
            if (targetLoggingLevel.equals("DEBUG")) {
                pr(rtiCode, '#define LOG_LEVEL 2')
            } else if (targetLoggingLevel.equals("LOG")) {
                pr(rtiCode, '#define LOG_LEVEL 1')
            }
        }
        // Determine the period with clock clock sync will be done.
        var period = 'MSEC(5)'  // The default.
        if (targetClockSyncOptions?.get('period') !== null) {
            val timeValue = targetClockSyncOptions.get('period')
            period = (new TimeValue(timeValue.time, timeValue.unit)).toNanoSeconds.toString;
        }
        // Determine how many trials there will be each time clock sync is done.
        var trials = '10' // The default.
        if (targetClockSyncOptions?.get('trials') !== null) {
            trials = targetClockSyncOptions.get('trials').literal
        }
        
        if (targetClockSync == clockSyncMethod.INITIAL) {
            pr(rtiCode, '''
>>>>>>> 19d6362c
                #define _LF_CLOCK_SYNC_INITIAL
                #define _LF_CLOCK_SYNC_PERIOD_NS «period»
                #define _LF_CLOCK_SYNC_EXCHANGES_PER_INTERVAL «trials»
            ''')
        } else if (targetClockSync == clockSyncMethod.ON) {
            pr(rtiCode, '''
                #define _LF_CLOCK_SYNC_INITIAL
                #define _LF_CLOCK_SYNC_ON
                #define _LF_CLOCK_SYNC_PERIOD_NS «period»
                #define _LF_CLOCK_SYNC_EXCHANGES_PER_INTERVAL «trials»
            ''')
        }
        pr(rtiCode, '''
            #ifdef NUMBER_OF_FEDERATES
            #undefine NUMBER_OF_FEDERATES
            #endif
            #define NUMBER_OF_FEDERATES «federates.length»
            #include "core/rti.c"
            int main(int argc, char* argv[]) {
        ''')
        indent(rtiCode)
        
        // Initialize the array of information that the RTI has about the
        // federates.
        // FIXME: No support below for some federates to be FAST and some REALTIME.
        pr(rtiCode, '''
            process_args(argc, argv);
            printf("Starting RTI for %d federates in federation ID %s\n", NUMBER_OF_FEDERATES, federation_id);
            for (int i = 0; i < NUMBER_OF_FEDERATES; i++) {
                initialize_federate(i);
                «IF targetFast»
                    federates[i].mode = FAST;
                «ENDIF»
            }
        ''')
        // Initialize the arrays indicating connectivity to upstream and downstream federates.
        for(federate : federates) {
            if (!federate.dependsOn.keySet.isEmpty) {
                // Federate receives non-physical messages from other federates.
                // Initialize the upstream and upstream_delay arrays.
                val numUpstream = federate.dependsOn.keySet.size
                // Allocate memory for the arrays storing the connectivity information.
                pr(rtiCode, '''
                    federates[«federate.id»].upstream = (int*)malloc(sizeof(federate_t*) * «numUpstream»);
                    federates[«federate.id»].upstream_delay = (interval_t*)malloc(sizeof(interval_t*) * «numUpstream»);
                    federates[«federate.id»].num_upstream = «numUpstream»;
                ''')
                // Next, populate these arrays.
                // Find the minimum delay in the process.
                // FIXME: Zero delay is not really the same as a microstep delay.
                var count = 0;
                for (upstreamFederate : federate.dependsOn.keySet) {
                    pr(rtiCode, '''
                        federates[«federate.id»].upstream[«count»] = «upstreamFederate.id»;
                        federates[«federate.id»].upstream_delay[«count»] = 0LL;
                    ''')
                    // The minimum delay calculation needs to be made in the C code because it
                    // may depend on parameter values.
                    // FIXME: These would have to be top-level parameters, which don't really
                    // have any support yet. Ideally, they could be overridden on the command line.
                    // When that is done, they will need to be in scope here.
                    val delays = federate.dependsOn.get(upstreamFederate)
                    if (delays !== null) {
                        for (delay : delays) {
                            pr(rtiCode, '''
                                if (federates[«federate.id»].upstream_delay[«count»] < «delay.getTargetTime») {
                                    federates[«federate.id»].upstream_delay[«count»] = «delay.getTargetTime»;
                                }
                            ''')
                        }
                    }
                    count++;
                }
            }
            // Next, set up the downstream array.
            if (!federate.sendsTo.keySet.isEmpty) {
                // Federate sends non-physical messages to other federates.
                // Initialize the downstream array.
                val numDownstream = federate.sendsTo.keySet.size
                // Allocate memory for the array.
                pr(rtiCode, '''
                    federates[«federate.id»].downstream = (int*)malloc(sizeof(federate_t*) * «numDownstream»);
                    federates[«federate.id»].num_downstream = «numDownstream»;
                ''')
                // Next, populate the array.
                // Find the minimum delay in the process.
                // FIXME: Zero delay is not really the same as a microstep delay.
                var count = 0;
                for (downstreamFederate : federate.sendsTo.keySet) {
                    pr(rtiCode, '''
                        federates[«federate.id»].downstream[«count»] = «downstreamFederate.id»;
                    ''')
                    count++;
                }
            }
        }
        
        // Start the RTI server before launching the federates because if it
        // fails, e.g. because the port is not available, then we don't want to
        // launch the federates.
        pr(rtiCode, '''
            int socket_descriptor = start_rti_server(«federationRTIProperties.get('port')»);
        ''')
        
        // Generate code that blocks until the federates resign.
        pr(rtiCode, "wait_for_federates(socket_descriptor);")
        
        // Handle RTI's exit
        pr(rtiCode, '''
            printf("RTI is exiting.\n");
            return 0;
        ''')

        unindent(rtiCode)
        pr(rtiCode, "}")
        
        var fOut = new FileOutputStream(
                new File(srcGenPath + File.separator + cFilename));
        fOut.write(rtiCode.toString().getBytes())
        fOut.close()
    }
    
    /** Create the launcher shell scripts. This will create one or two file
     *  in the output path (bin directory). The first has name equal to
     *  the filename of the source file without the ".lf" extension.
     *  This will be a shell script that launches the
     *  RTI and the federates.  If, in addition, either the RTI or any
     *  federate is mapped to a particular machine (anything other than
     *  the default "localhost" or "0.0.0.0"), then this will generate
     *  a shell script in the bin  with name filename_distribute.sh
     *  that copies the relevant source files to the remote host and compiles
     *  them so that they are ready to execute using the launcher.
     * 
     *  A precondition for this to work is that the user invoking this
     *  code generator can log into the remote host without supplying
     *  a password. Specifically, you have to have installed your
     *  public key (typically found in ~/.ssh/id_rsa.pub) in
     *  ~/.ssh/authorized_keys on the remote host. In addition, the
     *  remote host must be running an ssh service.
     *  On an Arch Linux system using systemd, for example, this means
     *  running:
     * 
     *      sudo systemctl <start|enable> ssh.service
     * 
     *  Enable means to always start the service at startup, whereas
     *  start means to just start it this once.
     *  On MacOS, open System Preferences from the Apple menu and 
     *  click on the "Sharing" preference panel. Select the checkbox
     *  next to "Remote Login" to enable it.
     * 
     *  In addition, every host must have OpenSSL installed, with at least
     *  version 1.1.1a.  You can check the version with
     * 
     *      openssl version
     * 
     *  @param coreFiles The files from the core directory that must be
     *   copied to the remote machines.
     */
    def createLauncher(ArrayList<String> coreFiles) {
        // NOTE: It might be good to use screen when invoking the RTI
        // or federates remotely so you can detach and the process keeps running.
        // However, I was unable to get it working properly.
        // What this means is that the shell that invokes the launcher
        // needs to remain live for the duration of the federation.
        // If that shell is killed, the federation will die.
        // Hence, it is reasonable to launch the federation on a
        // machine that participates in the federation, for example,
        // on the machine that runs the RTI.  The command I tried
        // to get screen to work looks like this:
        // ssh -t «target» cd «path»; screen -S «filename»_«federate.name» -L bin/«filename»_«federate.name» 2>&1
        
        var outPath = getBinGenPath()

        val shCode = new StringBuilder()
        val distCode = new StringBuilder()
        pr(shCode, '''
            #!/bin/bash
            # Launcher for federated «filename».lf Lingua Franca program.
            # Uncomment to specify to behave as close as possible to the POSIX standard.
            # set -o posix
            
            # Enable job control
            set -m
            shopt -s huponexit
            
            # Set a trap to kill all background jobs on error or control-C
            cleanup() {
                echo "#### Received signal."
                printf "Killing federate %s.\n" ${pids[*]}
                kill ${pids[@]}
                printf "#### Killing RTI %s.\n" ${RTI}
                kill ${RTI}
                exit 1
            }
            trap cleanup ERR
            trap cleanup SIGINT

            # Create a random 48-byte text ID for this federation.
            # The likelihood of two federations having the same ID is 1/16,777,216 (1/2^24).
            FEDERATION_ID=`openssl rand -hex 24`
            echo "Federate «filename» in Federation ID "$FEDERATION_ID
            # Launch the federates:
        ''')
        val distHeader = '''
            #!/bin/bash
            # Distributor for federated «filename».lf Lingua Franca program.
            # Uncomment to specify to behave as close as possible to the POSIX standard.
            # set -o posix
        '''
        val host = federationRTIProperties.get('host')
        var target = host

        var path = federationRTIProperties.get('dir')
        if(path === null) path = 'LinguaFrancaRemote'

        var user = federationRTIProperties.get('user')
        if (user !== null) {
            target = user + '@' + host
        }
        // Launch the RTI in the foreground.
        if (host == 'localhost' || host == '0.0.0.0') {
            pr(shCode, '''
                echo "#### Launching the runtime infrastructure (RTI)."
                # The RTI is started first to allow proper boot-up
                # before federates will try to connect.
                # The RTI will be brought back to foreground
                # to be responsive to user inputs after all federates
                # are launched.
                «outPath»«File.separator»«filename»_RTI -i $FEDERATION_ID &
                # Store the PID of the RTI
                RTI=$!
                # Wait for the RTI to boot up before
                # starting federates (this could be done by waiting for a specific output
                # from the RTI, but here we use sleep)
                sleep 1
            ''')
        } else {
            // Start the RTI on the remote machine.
            // FIXME: Should $FEDERATION_ID be used to ensure unique directories, executables, on the remote host?
            // Copy the source code onto the remote machine and compile it there.
            if (distCode.length === 0) pr(distCode, distHeader)
            
            val logFileName = '''log/«filename»_RTI.log'''
            val compileCommand = '''«this.targetCompiler» «this.targetCompilerFlags» src-gen/«filename»_RTI.c -o bin/«filename»_RTI -pthread'''
            
            // The mkdir -p flag below creates intermediate directories if needed.
            pr(distCode, '''
                cd «path»
                echo "Making directory «path» and subdirectories src-gen and path on host «target»"
                ssh «target» '\
                    mkdir -p «path»/src-gen «path»/bin «path»/log «path»/src-gen/core; \
                    echo "--------------" >> «path»/«logFileName»; \
                    date >> «path»/«logFileName»; \
                '
                pushd src-gen/core > /dev/null
                echo "Copying LF core files for RTI to host «target»"
                scp rti.c rti.h tag.c tag.h util.h util.c net_util.h net_util.c reactor.h pqueue.h trace.c trace.h «target»:«path»/src-gen/core
                popd > /dev/null
                pushd src-gen > /dev/null
                echo "Copying source files for RTI to host «target»"
                scp «filename»_RTI.c ctarget.h «target»:«path»/src-gen
                popd > /dev/null
                echo "Compiling on host «target» using: «this.targetCompiler» «this.targetCompilerFlags» «path»/src-gen/«filename»_RTI.c -o «path»/bin/«filename»_RTI -pthread"
                ssh «target» ' \
                    cd «path»; \
                    echo "In «path» compiling RTI with: «compileCommand»" >> «logFileName» 2>&1; \
                    # Capture the output in the log file and stdout.
                    «compileCommand» 2>&1 | tee -a «logFileName»;'
            ''')

            // Launch the RTI on the remote machine using ssh and screen.
            // The -t argument to ssh creates a virtual terminal, which is needed by screen.
            // The -S gives the session a name.
            // The -L option turns on logging. Unfortunately, the -Logfile giving the log file name
            // is not standardized in screen. Logs go to screenlog.0 (or screenlog.n).
            // FIXME: Remote errors are not reported back via ssh from screen.
            // How to get them back to the local machine?
            // Perhaps use -c and generate a screen command file to control the logfile name,
            // but screen apparently doesn't write anything to the log file!
            //
            // The cryptic 2>&1 reroutes stderr to stdout so that both are returned.
            // The sleep at the end prevents screen from exiting before outgoing messages from
            // the federate have had time to go out to the RTI through the socket.
            val executeCommand = '''bin/«filename»_RTI -i '$FEDERATION_ID' '''
            pr(shCode, '''
                echo "#### Launching the runtime infrastructure (RTI) on remote host «host»."
                # FIXME: Killing this ssh does not kill the remote process.
                # A double -t -t option to ssh forces creation of a virtual terminal, which
                # fixes the problem, but then the ssh command does not execute. The remote
                # federate does not start!
                ssh «target» 'cd «path»; \
                    echo "-------------- Federation ID: "'$FEDERATION_ID' >> «logFileName»; \
                    date >> «logFileName»; \
                    echo "In «path», executing RTI: «executeCommand»" 2>&1 | tee -a «logFileName»; \
                    «executeCommand» 2>&1 | tee -a «logFileName»' &
                # Store the PID of the channel to RTI
                RTI=$!
                # Wait for the RTI to boot up before
                # starting federates (this could be done by waiting for a specific output
                # from the RTI, but here we use sleep)
                sleep 1
            ''')
        }
                
        // Index used for storing pids of federates
        var federateIndex = 0
        for (federate : federates) {
            if (federate.host !== null && federate.host != 'localhost' && federate.host != '0.0.0.0') {
                if(distCode.length === 0) pr(distCode, distHeader)
                val logFileName = '''log/«filename»_«federate.name».log'''
                val compileCommand = '''«this.targetCompiler» src-gen/«filename»_«federate.name».c -o bin/«filename»_«federate.name» -pthread «this.targetCompilerFlags»'''
                // FIXME: Should $FEDERATION_ID be used to ensure unique directories, executables, on the remote host?
                pr(distCode, '''
                    echo "Making directory «path» and subdirectories src-gen, src-gen/core, and log on host «federate.host»"
                    # The >> syntax appends stdout to a file. The 2>&1 appends stderr to the same file.
                    ssh «federate.host» '\
                        mkdir -p «path»/src-gen «path»/bin «path»/log «path»/src-gen/core; \
                        echo "--------------" >> «path»/«logFileName»; \
                        date >> «path»/«logFileName»;
                    '
                    pushd src-gen/core > /dev/null
                    echo "Copying LF core files to host «federate.host»"
                    scp «coreFiles.join(" ")» «federate.host»:«path»/src-gen/core
                    popd > /dev/null
                    pushd src-gen > /dev/null
                    echo "Copying source files to host «federate.host»"
                    scp «filename»_«federate.name».c «FOR file:targetFilesNamesWithoutPath SEPARATOR " "»«file»«ENDFOR» ctarget.h «federate.host»:«path»/src-gen
                    popd > /dev/null
                    echo "Compiling on host «federate.host» using: «compileCommand»"
                    ssh «federate.host» '\
                        cd «path»; \
                        echo "In «path» compiling with: «compileCommand»" >> «logFileName» 2>&1; \
                        # Capture the output in the log file and stdout.
                        «compileCommand» 2>&1 | tee -a «logFileName»;'
                ''')
                val executeCommand = '''bin/«filename»_«federate.name» -i '$FEDERATION_ID' '''
                pr(shCode, '''
                    echo "#### Launching the federate «federate.name» on host «federate.host»"
                    # FIXME: Killing this ssh does not kill the remote process.
                    # A double -t -t option to ssh forces creation of a virtual terminal, which
                    # fixes the problem, but then the ssh command does not execute. The remote
                    # federate does not start!
                    ssh «federate.host» '\
                        cd «path»; \
                        echo "-------------- Federation ID: "'$FEDERATION_ID' >> «logFileName»; \
                        date >> «logFileName»; \
                        echo "In «path», executing: «executeCommand»" 2>&1 | tee -a «logFileName»; \
                        «executeCommand» 2>&1 | tee -a «logFileName»' &
                    pids[«federateIndex++»]=$!
                ''')                
            } else {
                pr(shCode, '''
                    echo "#### Launching the federate «federate.name»."
                    «outPath»«File.separator»«filename»_«federate.name» -i $FEDERATION_ID &
                    pids[«federateIndex++»]=$!
                ''')                
            }
        }
        if (host == 'localhost' || host == '0.0.0.0') {
            // Local PID managements
            pr(shCode, '''
                echo "#### Bringing the RTI back to foreground"
                fg 1
                RTI=$! # Store the new pid of the RTI
            ''')
        }
        // Wait for launched processes to finish
        pr(shCode, '''
                
            # Wait for launched processes to finish.
            # The errors are handled separately via trap.
            for pid in ${pids[*]}; do
                wait $pid
            done
            wait $RTI
        ''')

        // Write the launcher file.
        // Delete file previously produced, if any.
        var file = new File(outPath + File.separator + filename)
        if (file.exists) {
            file.delete
        }
                
        var fOut = new FileOutputStream(file)
        fOut.write(shCode.toString().getBytes())
        fOut.close()
        if (!file.setExecutable(true, false)) {
            reportWarning(null, "Unable to make launcher script executable.")
        }
        
        // Write the distributor file.
        // Delete the file even if it does not get generated.
        file = new File(outPath + File.separator + filename + '_distribute.sh')
        if (file.exists) {
            file.delete
        }
        if (distCode.length > 0) {
            fOut = new FileOutputStream(file)
            fOut.write(distCode.toString().getBytes())
            fOut.close()
            if (!file.setExecutable(true, false)) {
                reportWarning(null, "Unable to make distributor script executable.")
            }
        }
    }
    
    /** 
     * Generate a reactor class definition for the specified federate.
     * A class definition has four parts:
     * 
     * * Preamble code, if any, specified in the Lingua Franca file.
     * * A "self" struct type definition (see the class documentation above).
     * * A function for each reaction.
     * * A constructor for creating an instance.
     * * A destructor for deleting an instance.
     * 
     * If the reactor is the main reactor, then
     * the generated code may be customized. Specifically,
     * if the main reactor has reactions, these reactions
     * will not be generated if they are triggered by or send
     * data to contained reactors that are not in the federate.
     * @param reactor The parsed reactor data structure.
     * @param federate A federate name, or null to unconditionally generate.
     */
    def generateReactorFederated(ReactorDecl reactor, FederateInstance federate) {
        // FIXME: Currently we're not reusing definitions for declarations that point to the same definition.
        
        val defn = reactor.toDefinition
        
        if (reactor instanceof Reactor) {
            pr("// =============== START reactor class " + reactor.name)
        } else {
            pr("// =============== START reactor class " + defn.name + " as " + reactor.name)
        }
        
        // Preamble code contains state declarations with static initializers.
        generateUserPreamblesForReactor(defn)
            
        // Some of the following methods create lines of code that need to
        // go into the constructor.  Collect those lines of code here:
        val constructorCode = new StringBuilder()
        val destructorCode = new StringBuilder()
        generateAuxiliaryStructs(reactor, federate)
        generateSelfStruct(reactor, federate, constructorCode, destructorCode)
        generateReactions(reactor, federate)
        generateConstructor(reactor, federate, constructorCode)
        generateDestructor(reactor, federate, destructorCode)

        pr("// =============== END reactor class " + reactor.name)
        pr("")

        
    }
    
    /**
     * Generates preambles defined by user for a given reactor
     * @param reactor The given reactor
     */
    def generateUserPreamblesForReactor(Reactor reactor) {
        for (p : reactor.preambles ?: emptyList) {
            pr("// *********** From the preamble, verbatim:")
            prSourceLineNumber(p.code)
            pr(p.code.toText)
            pr("\n// *********** End of preamble.")
        }
    }
    
    /**
     * Generate a constructor for the specified reactor in the specified federate.
     * @param reactor The parsed reactor data structure.
     * @param federate A federate name, or null to unconditionally generate.
     * @param constructorCode Lines of code previously generated that need to
     *  go into the constructor.
     */
    protected def generateConstructor(
        ReactorDecl reactor, FederateInstance federate, StringBuilder constructorCode
    ) {
        val structType = selfStructType(reactor)
        pr('''
            «structType»* new_«reactor.name»() {
                «structType»* self = («structType»*)calloc(1, sizeof(«structType»));
                «constructorCode.toString»
                return self;
            }
        ''')
    }

    /**
     * Generate a destructor for the specified reactor in the specified federate.
     * @param decl AST node that represents the declaration of the reactor.
     * @param federate A federate name, or null to unconditionally generate.
     * @param destructorCode Lines of code previously generated that need to
     *  go into the destructor.
     */
    protected def generateDestructor(
        ReactorDecl decl, FederateInstance federate, StringBuilder destructorCode
    ) {
        // Append to the destructor code freeing the trigger arrays for each reaction.
        var reactor = decl.toDefinition
        var reactionCount = 0
        for (reaction : reactor.reactions) {
            if (federate === null || federate.containsReaction(reactor, reaction)) {
                pr(destructorCode, '''
                    for(int i = 0; i < self->___reaction_«reactionCount».num_outputs; i++) {
                        free(self->___reaction_«reactionCount».triggers[i]);
                    }
                ''')
            }
            // Increment the reaction count even if not in the federate for consistency.
            reactionCount++;
        }
        
        val structType = selfStructType(decl)
        pr('''
            void delete_«decl.name»(«structType»* self) {
                «destructorCode.toString»
                free(self);
            }
        ''')
    }
    
    /**
     * Generate the struct type definitions for inputs, outputs, and
     * actions of the specified reactor in the specified federate.
     * @param reactor The parsed reactor data structure.
     * @param federate A federate name, or null to unconditionally generate.
     */
    protected def generateAuxiliaryStructs(
        ReactorDecl decl, FederateInstance federate
    ) {
        val reactor = decl.toDefinition
        // In the case where there are incoming
        // p2p logical connections in decentralized
        // federated execution, there will be an
        // intended_tag field added to accommodate
        // the case where a reaction triggered by a
        // port or action is late due to network 
        // latency, etc..
        var intended_tag = ''        
        if (isFederatedAndDecentralized) {
            intended_tag = '''
                «targetTagType» intended_tag;
            '''
        }
        // First, handle inputs.
        for (input : reactor.allInputs) {
            var token = ''
            if (input.inferredType.isTokenType) {
                token = '''
                    lf_token_t* token;
                    int length;
                '''
            }
            pr(input, code, '''
                typedef struct {
                    «input.valueDeclaration»
                    bool is_present;
                    int num_destinations;
                    «token»
                    «intended_tag»
                } «variableStructType(input, decl)»;
            ''')
            
        }
        // Next, handle outputs.
        for (output : reactor.allOutputs) {
            var token = ''
            if (output.inferredType.isTokenType) {
                 token = '''
                    lf_token_t* token;
                    int length;
                 '''
            }
            pr(output, code, '''
                typedef struct {
                    «output.valueDeclaration»
                    bool is_present;
                    int num_destinations;
                    «token»
                    «intended_tag»
                } «variableStructType(output, decl)»;
            ''')

        }
        // Finally, handle actions.
        // The very first item on this struct needs to be
        // a trigger_t* because the struct will be cast to (trigger_t*)
        // by the schedule() functions to get to the trigger.
        for (action : reactor.allActions) {
            pr(action, code, '''
                typedef struct {
                    trigger_t* trigger;
                    «action.valueDeclaration»
                    bool is_present;
                    bool has_value;
                    lf_token_t* token;
                    «intended_tag»
                } «variableStructType(action, decl)»;
            ''')
            
        }
    }

    /**
     * For the specified port, return a declaration for port struct to
     * contain the value of the port. A multiport output with width 4 and
     * type int[10], for example, will result in this:
     * ```
     *     int value[10];
     * ```
     * There will be an array of size 4 of structs, each containing this value 
     * array.
     * @param port The port.
     * @return A string providing the value field of the port struct.
     */
    protected def valueDeclaration(Port port) {
        if (port.type === null && target.requiresTypes === true) {
            // This should have been caught by the validator.
            reportError(port, "Port is required to have a type: " + port.name)
            return ''
        }
        // Do not convert to lf_token_t* using lfTypeToTokenType because there
        // will be a separate field pointing to the token.
        // val portType = lfTypeToTokenType(port.inferredType)
        val portType = port.inferredType.targetType
        // If the port type has the form type[number], then treat it specially
        // to get a valid C type.
        val matcher = arrayPatternFixed.matcher(portType)
        if (matcher.find()) {
            // for int[10], the first match is int, the second [10].
            // The following results in: int* __foo[10];
            // if the port is an input and not a multiport.
            // An output multiport will result in, for example
            // int __out[4][10];
            return '''«matcher.group(1)» value«matcher.group(2)»;''';
        } else {
            return '''«portType» value;'''
        }
    }

    /**
     * For the specified action, return a declaration for action struct to
     * contain the value of the action. An action of
     * type int[10], for example, will result in this:
     * ```
     *     int* value;
     * ```
     * This will return an empty string for an action with no type.
     * @param action The action.
     * @return A string providing the value field of the action struct.
     */
    protected def valueDeclaration(Action action) {
        if (action.type === null && target.requiresTypes === true) {
            return ''
        }
        // Do not convert to lf_token_t* using lfTypeToTokenType because there
        // will be a separate field pointing to the token.
        val actionType = action.inferredType.targetType
        // If the input type has the form type[number], then treat it specially
        // to get a valid C type.
        val matcher = arrayPatternFixed.matcher(actionType)
        if (matcher.find()) {
            // for int[10], the first match is int, the second [10].
            // The following results in: int* foo;
            return '''«matcher.group(1)»* value;''';
        } else {
            val matcher2 = arrayPatternVariable.matcher(actionType)
            if (matcher2.find()) {
                // for int[], the first match is int.
                // The following results in: int* foo;
                return '''«matcher2.group(1)»* value;''';
            }
            return '''«actionType» value;'''
        }
    }

    /**
     * Generate the self struct type definition for the specified reactor
     * in the specified federate.
     * @param reactor The parsed reactor data structure.
     * @param federate A federate name, or null to unconditionally generate.
     * @param constructorCode Place to put lines of code that need to
     *  go into the constructor.
     * @param destructorCode Place to put lines of code that need to
     *  go into the destructor.
     */
    protected def generateSelfStruct(
        ReactorDecl decl,
        FederateInstance federate,
        StringBuilder constructorCode,
        StringBuilder destructorCode
    ) {
        val reactor = decl.toDefinition
        val selfType = selfStructType(decl)
        
        // Construct the typedef for the "self" struct.
        // Create a type name for the self struct.
        
        var body = new StringBuilder()
        
       
        // Extensions can add functionality to the CGenerator
        generateSelfStructExtension(body, decl, federate, constructorCode, destructorCode)
        
        // Handle bank_index
        pr(body, '''«targetBankIndexType» «targetBankIndex»;''');    
        
        // Next handle parameters.
        generateParametersForReactor(body, reactor)
        
        // Next handle states.
        generateStateVariablesForReactor(body, reactor)
        
        // Next handle actions.
        for (action : reactor.allActions) {
            pr(action, body, '''
                «variableStructType(action, decl)» __«action.name»;
            ''')
            // Initialize the trigger pointer in the action.
            pr(action, constructorCode, '''
                self->__«action.name».trigger = &self->___«action.name»;
            ''')
        }
        
        // Next handle inputs.
        for (input : reactor.allInputs) {
            // If the port is a multiport, the input field is an array of
            // pointers that will be allocated separately for each instance
            // because the sizes may be different. Otherwise, it is a simple
            // pointer.
            if (input.isMultiport) {
                pr(input, body, '''
                    // Multiport input array will be malloc'd later.
                    «variableStructType(input, decl)»** __«input.name»;
                    int __«input.name»__width;
                    // Default input (in case it does not get connected)
                    «variableStructType(input, decl)» __default__«input.name»;
                ''')
                // Add to the destructor code to free the malloc'd memory.
                pr(input, destructorCode, '''
                    free(self->__«input.name»);
                ''')
            } else {
                pr(input, body, '''
                    «variableStructType(input, decl)»* __«input.name»;
                    // width of -2 indicates that it is not a multiport.
                    int __«input.name»__width;
                    // Default input (in case it does not get connected)
                    «variableStructType(input, decl)» __default__«input.name»;
                ''')

                pr(input, constructorCode, '''
                    // Set input by default to an always absent default input.
                    self->__«input.name» = &self->__default__«input.name»;
                ''')
            }
        }

        // Next handle outputs.
        for (output : reactor.allOutputs) {
            // If the port is a multiport, create an array to be allocated
            // at instantiation.
            if (output.isMultiport) {
                pr(output, body, '''
                    // Array of output ports.
                    «variableStructType(output, decl)»* __«output.name»;
                    int __«output.name»__width;
                ''')
                // Add to the destructor code to free the malloc'd memory.
                pr(output, destructorCode, '''
                    free(self->__«output.name»);
                ''')
            } else {
                pr(output, body, '''
                    «variableStructType(output, decl)» __«output.name»;
                    int __«output.name»__width;
                ''')
            }
        }
        
        // If there are contained reactors that either receive inputs
        // from reactions of this reactor or produce outputs that trigger
        // reactions of this reactor, then we need to create a struct
        // inside the self struct for each contained reactor. That
        // struct has a place to hold the data produced by this reactor's
        // reactions and a place to put pointers to data produced by
        // the contained reactors.
        // The contents of the struct will be collected first so that
        // we avoid duplicate entries and then the struct will be constructed.
        val portsReferencedInContainedReactors = new PortsReferencedInContainedReactors(reactor, federate)

        for (containedReactor : portsReferencedInContainedReactors.containedReactors) {
            pr(body, "struct {")
            indent(body)
            for (port : portsReferencedInContainedReactors.portsOfInstance(containedReactor)) {
                if (port instanceof Input) {
                    // If the variable is a multiport, then the place to store the data has
                    // to be malloc'd at initialization.
                    if (!port.isMultiport) {
                        pr(port, body, '''
                            «variableStructType(port, containedReactor.reactorClass)» «port.name»;
                        ''')
                    } else {
                        // Memory will be malloc'd in initialization.
                        pr(port, body, '''
                            «variableStructType(port, containedReactor.reactorClass)»** «port.name»;
                            int «port.name»__width;
                        ''')
                        // Add to the destructor code to free the malloc'd memory.
                        pr(port, destructorCode, '''
                            free(self->__«containedReactor.name».«port.name»);
                        ''')
                    }
                } else {
                    // Must be an output entry.
                    // Outputs of contained reactors are pointers to the source of data on the
                    // self struct of the container.
                    if (!port.isMultiport) {
                        pr(port, body, '''
                            «variableStructType(port, containedReactor.reactorClass)»* «port.name»;
                        ''')
                    } else {
                        // Here, we will use an array of pointers.
                        // Memory will be malloc'd in initialization.
                        pr(port, body, '''
                            «variableStructType(port, containedReactor.reactorClass)»** «port.name»;
                            int «port.name»__width;
                        ''')
                        // Add to the destructor code to free the malloc'd memory.
                        pr(port, destructorCode, '''
                            free(self->__«containedReactor.name».«port.name»);
                        ''')
                    }
                    pr(port, body, '''
                        trigger_t «port.name»_trigger;
                    ''')
                    if (isFederatedAndDecentralized) {
                        pr(port, constructorCode, '''
                            self->__«containedReactor.name».«port.name»_trigger.intended_tag = (tag_t) { .time = NEVER, .microstep = 0u};
                        ''')
                    }
                    val triggered = portsReferencedInContainedReactors.reactionsTriggered(containedReactor, port)
                    if (triggered.size > 0) {
                        pr(port, body, '''
                            reaction_t* «port.name»_reactions[«triggered.size»];
                        ''')
                        var triggeredCount = 0
                        for (index : triggered) {
                            pr(port, constructorCode, '''
                                self->__«containedReactor.name».«port.name»_reactions[«triggeredCount++»] = &self->___reaction_«index»;
                            ''')
                        }
                        pr(port, constructorCode, '''
                            self->__«containedReactor.name».«port.name»_trigger.reactions = self->__«containedReactor.name».«port.name»_reactions;
                        ''')
                    } else {
                        // Since the self struct is created using calloc, there is no need to set
                        // self->__«containedReactor.name».«port.name»_trigger.reactions = NULL
                    }
                    // Since the self struct is created using calloc, there is no need to set
                    // self->__«containedReactor.name».«port.name»_trigger.token = NULL;
                    // self->__«containedReactor.name».«port.name»_trigger.is_present = false;
                    // self->__«containedReactor.name».«port.name»_trigger.is_timer = false;
                    // self->__«containedReactor.name».«port.name»_trigger.is_physical = false;
                    // self->__«containedReactor.name».«port.name»_trigger.drop = false;
                    // self->__«containedReactor.name».«port.name»_trigger.element_size = 0;
                    // self->__«containedReactor.name».«port.name»_trigger.intended_tag = (0, 0);
                    pr(port, constructorCode, '''
                        self->__«containedReactor.name».«port.name»_trigger.last = NULL;
                        self->__«containedReactor.name».«port.name»_trigger.number_of_reactions = «triggered.size»;
                    ''')
                }
            }
            unindent(body)
            pr(body, "} __" + containedReactor.name + ';')
        }
        
        // Next, generate the fields needed for each reaction.
        generateReactionAndTriggerStructs(body, decl, constructorCode, destructorCode, federate)
        if (body.length > 0) {
            pr('''
                typedef struct {
                    «body.toString»
                } «selfType»;
            ''')
        } else {
            // There are no fields for the self struct.
            // C compilers complain about empty structs, so we generate a placeholder.
            pr('''
                typedef struct {
                    bool hasContents;
                } «selfType»;
            ''')
        }
        
    }
    
    /**
     * This function is provided to allow extensions of the CGenerator to append the structure of the self struct
     * @param body The body of the self struct
     * @param decl The reactor declaration for the self struct
     * @param instance The current federate instance
     * @param constructorCode Code that is executed when the reactor is instantiated
     * @param destructorCode Code that is executed when the reactor instance is freed
     */
    def void generateSelfStructExtension(StringBuilder selfStructBody, ReactorDecl decl, FederateInstance instance, StringBuilder constructorCode, StringBuilder destructorCode) {
        // Do nothing
    }
    
    
    /**
     * Generate code for parameters variables of a reactor in the form "parameter.type parameter.name;"
     * @param reactor The reactor
     * @param builder The StringBuilder that the generated code is appended to
     * @return 
     */
    def generateParametersForReactor(StringBuilder builder, Reactor reactor) {
        for (parameter : reactor.allParameters) {
            // Check for targetBankIndex
            // FIXME: for now throw a reserved error
            if (parameter.name.equals(targetBankIndex)) {
                reportError('''«targetBankIndex» is reserved.''')
            }

            prSourceLineNumber(builder, parameter)
            pr(builder, parameter.getInferredType.targetType + ' ' + parameter.name + ';');
        }
    }
    
    /**
     * Generate code for state variables of a reactor in the form "stateVar.type stateVar.name;"
     * @param reactor The reactor
     * @param builder The StringBuilder that the generated code is appended to
     * @return 
     */
    def generateStateVariablesForReactor(StringBuilder builder, Reactor reactor) {        
        for (stateVar : reactor.allStateVars) {            
            // Check for targetBankIndex
            // FIXME: for now throw a reserved error
            if(stateVar.name.equals(targetBankIndex))
            {
                reportError('''«targetBankIndex» is reserved.''')
            }
            
            prSourceLineNumber(builder, stateVar)
            pr(builder, stateVar.getInferredType.targetType + ' ' + stateVar.name + ';');
        }
    }
    
    /**
     * Generate the fields of the self struct and statements for the constructor
     * to create and initialize a reaction_t struct for each reaction in the
     * specified reactor and a trigger_t struct for each trigger (input, action,
     * timer, or output of a contained reactor).
     * @param body The place to put the code for the self struct.
     * @param reactor The reactor.
     * @param constructorCode The place to put the constructor code.
     * @param constructorCode The place to put the destructor code.
     * @param federate The federate instance, or null if there is no federation.
     */
    protected def void generateReactionAndTriggerStructs(
        StringBuilder body, 
        ReactorDecl decl, 
        StringBuilder constructorCode, 
        StringBuilder destructorCode, 
        FederateInstance federate
    ) {
        var reactionCount = 0;
        val reactor = decl.toDefinition
        // Iterate over reactions and create initialize the reaction_t struct
        // on the self struct. Also, collect a map from triggers to the reactions
        // that are triggered by that trigger. Also, collect a set of sources
        // that are read by reactions but do not trigger reactions.
        // Finally, collect a set of triggers and sources that are outputs
        // of contained reactors. 
        val triggerMap = new LinkedHashMap<Variable,LinkedList<Integer>>()
        val sourceSet = new LinkedHashSet<Variable>()
        val outputsOfContainedReactors = new LinkedHashMap<Variable,Instantiation>
        val startupReactions = new LinkedHashSet<Integer>
        val shutdownReactions = new LinkedHashSet<Integer>
        for (reaction : reactor.allReactions) {
            if (federate === null || federate.containsReaction(reactor, reaction)) {
                // Create the reaction_t struct.
                pr(reaction, body, '''reaction_t ___reaction_«reactionCount»;''')
                
                // Create the map of triggers to reactions.
                for (trigger : reaction.triggers) {
                    // trigger may not be a VarRef (it could be "startup" or "shutdown").
                    if (trigger instanceof VarRef) {
                        var reactionList = triggerMap.get(trigger.variable)
                        if (reactionList === null) {
                            reactionList = new LinkedList<Integer>()
                            triggerMap.put(trigger.variable, reactionList)
                        }
                        reactionList.add(reactionCount)
                        if (trigger.container !== null) {
                            outputsOfContainedReactors.put(trigger.variable, trigger.container)
                        }
                    }
                    if (trigger.isStartup) {
                        startupReactions.add(reactionCount)
                    }
                    if (trigger.isShutdown) {
                        shutdownReactions.add(reactionCount)
                    }
                }
                // Create the set of sources read but not triggering.
                for (source : reaction.sources) {
                    sourceSet.add(source.variable)
                    if (source.container !== null) {
                        outputsOfContainedReactors.put(source.variable, source.container)
                    }
                }

                pr(destructorCode, '''
                    if (self->___reaction_«reactionCount».output_produced != NULL) {
                        free(self->___reaction_«reactionCount».output_produced);
                    }
                    if (self->___reaction_«reactionCount».triggers != NULL) {
                        free(self->___reaction_«reactionCount».triggers);
                    }
                    if (self->___reaction_«reactionCount».triggered_sizes != NULL) {
                        free(self->___reaction_«reactionCount».triggered_sizes);
                    }
                ''')

                var deadlineFunctionPointer = "NULL"
                if (reaction.deadline !== null) {
                    // The following has to match the name chosen in generateReactions
                    val deadlineFunctionName = decl.name.toLowerCase + '_deadline_function' + reactionCount
                    deadlineFunctionPointer = "&" + deadlineFunctionName
                }
                
                // Assign the tardiness handler
                var tardyFunctionPointer = "NULL"
                if (reaction.tardy !== null) {
                    // The following has to match the name chosen in generateReactions
                    val tardyFunctionName = decl.name.toLowerCase + '_tardy_function' + reactionCount
                    tardyFunctionPointer = "&" + tardyFunctionName
                }

                // Set the defaults of the reaction_t struct in the constructor.
                // Since the self struct is allocated using calloc, there is no need to set:
                // self->___reaction_«reactionCount».index = 0;
                // self->___reaction_«reactionCount».chain_id = 0;
                // self->___reaction_«reactionCount».pos = 0;
                // self->___reaction_«reactionCount».running = false;
                // self->___reaction_«reactionCount».deadline = 0LL;
                // self->___reaction_«reactionCount».is_tardy = false;
                pr(reaction, constructorCode, '''
                    self->___reaction_«reactionCount».number = «reactionCount»;
                    self->___reaction_«reactionCount».function = «reactionFunctionName(decl, reactionCount)»;
                    self->___reaction_«reactionCount».self = self;
                    self->___reaction_«reactionCount».deadline_violation_handler = «deadlineFunctionPointer»;
                    self->___reaction_«reactionCount».tardy_handler = «tardyFunctionPointer»;
                ''')

            }
            // Increment the reactionCount even if the reaction is not in the federate
            // so that reaction indices are consistent across federates.
            reactionCount++
        }
        
        // Next, create and initialize the trigger_t objects.
        // Start with the timers.
        for (timer : reactor.allTimers) {
            createTriggerT(body, timer, triggerMap, constructorCode, destructorCode)
            // Since the self struct is allocated using calloc, there is no need to set:
            // self->___«timer.name».is_physical = false;
            // self->___«timer.name».drop = false;
            // self->___«timer.name».element_size = 0;
            pr(constructorCode, '''
                self->___«timer.name».is_timer = true;
            ''')
            if (isFederatedAndDecentralized) {
                pr(constructorCode, '''
                    self->___«timer.name».intended_tag = (tag_t) { .time = NEVER, .microstep = 0u};
                ''')
            }
        }
        
        // Handle startup triggers.
        if (startupReactions.size > 0) {
            pr(body, '''
                trigger_t ___startup;
                reaction_t* ___startup_reactions[«startupReactions.size»];
            ''')
            if (isFederatedAndDecentralized) {
                pr(constructorCode, '''
                    self->___startup.intended_tag = (tag_t) { .time = NEVER, .microstep = 0u};
                ''')
            }
            var i = 0
            for (reactionIndex : startupReactions) {
                pr(constructorCode, '''
                    self->___startup_reactions[«i++»] = &self->___reaction_«reactionIndex»;
                ''')
            }
            pr(constructorCode, '''
                self->___startup.last = NULL;
                self->___startup.reactions = &self->___startup_reactions[0];
                self->___startup.number_of_reactions = «startupReactions.size»;
                self->___startup.is_timer = false;
            ''')
        }
        // Handle shutdown triggers.
        if (shutdownReactions.size > 0) {
            pr(body, '''
                trigger_t ___shutdown;
                reaction_t* ___shutdown_reactions[«shutdownReactions.size»];
            ''')
            if (isFederatedAndDecentralized) {
                pr(constructorCode, '''
                    self->___shutdown.intended_tag = (tag_t) { .time = NEVER, .microstep = 0u};
                ''')
            }
            var i = 0
            for (reactionIndex : shutdownReactions) {
                pr(constructorCode, '''
                    self->___shutdown_reactions[«i++»] = &self->___reaction_«reactionIndex»;
                ''')
            }
            pr(constructorCode, '''
                self->___shutdown.last = NULL;
                self->___shutdown.reactions = &self->___shutdown_reactions[0];
                self->___shutdown.number_of_reactions = «shutdownReactions.size»;
                self->___shutdown.is_timer = false;
            ''')
        }

        // Next handle actions.
        for (action : reactor.allActions) {
            createTriggerT(body, action, triggerMap, constructorCode, destructorCode)
            var isPhysical = "true";
            if (action.origin == ActionOrigin.LOGICAL) {
                isPhysical = "false";
            }
            var elementSize = "0"
            // If the action type is 'void', we need to avoid generating the code
            // 'sizeof(void)', which some compilers reject.
            if (action.type !== null && action.targetType.rootType != 'void') {
                elementSize = '''sizeof(«action.targetType.rootType»)'''
            }

            // Since the self struct is allocated using calloc, there is no need to set:
            // self->___«action.name».is_timer = false;
            pr(constructorCode, '''
                self->___«action.name».is_physical = «isPhysical»;
                «IF !action.policy.isNullOrEmpty»
                self->___«action.name».policy = «action.policy»;
                «ENDIF»
                self->___«action.name».element_size = «elementSize»;
            ''')
        }

        // Next handle inputs.
        for (input : reactor.inputs) {            
            createTriggerT(body, input, triggerMap, constructorCode, destructorCode)
        }
    }
    
    /**
     * Define the trigger_t object on the self struct, an array of
     * reaction_t pointers pointing to reactions triggered by this variable,
     * and initialize the pointers in the array in the constructor.
     * @param body The place to write the self struct entries.
     * @param variable The trigger variable (Timer, Action, or Input).
     * @param triggerMap A map from Variables to a list of the reaction indices
     *  triggered by the variable.
     * @param constructorCode The place to write the constructor code.
     * @param destructorCode The place to write the destructor code.
     */
    private def void createTriggerT(
        StringBuilder body, 
        Variable variable,
        LinkedHashMap<Variable, LinkedList<Integer>> triggerMap,
        StringBuilder constructorCode,
        StringBuilder destructorCode
    ) {
        // variable is a port, a timer, or an action.
        pr(variable, body, '''
            trigger_t ___«variable.name»;
        ''')
        pr(variable, constructorCode, '''
            self->___«variable.name».last = NULL;
        ''')
        if (isFederatedAndDecentralized) {
            pr(variable, constructorCode, '''
                self->___«variable.name».intended_tag = (tag_t) { .time = NEVER, .microstep = 0u};
            ''')
        }
        // Generate the reactions triggered table.
        val reactionsTriggered = triggerMap.get(variable)
        if (reactionsTriggered !== null) {
            pr(variable, body, '''reaction_t* ___«variable.name»_reactions[«reactionsTriggered.size»];''')
            var count = 0
            for (reactionTriggered : reactionsTriggered) {
                prSourceLineNumber(constructorCode, variable)
                pr(variable, constructorCode, '''
                    self->___«variable.name»_reactions[«count»] = &self->___reaction_«reactionTriggered»;
                ''')
                count++
            }
            // Set up the trigger_t struct's pointer to the reactions.
            pr(variable, constructorCode, '''
                self->___«variable.name».reactions = &self->___«variable.name»_reactions[0];
                self->___«variable.name».number_of_reactions = «count»;
            ''')
        }
        if (variable instanceof Input) {
            val rootType = variable.targetType.rootType
            // Since the self struct is allocated using calloc, there is no need to set:
            // self->___«input.name».is_timer = false;
            // self->___«input.name».offset = 0LL;
            // self->___«input.name».period = 0LL;
            // self->___«input.name».is_physical = false;
            // self->___«input.name».drop = false;
            // If the input type is 'void', we need to avoid generating the code
            // 'sizeof(void)', which some compilers reject.
            val size = (rootType == 'void') ? '0' : '''sizeof(«rootType»)'''
            pr(constructorCode, '''
                self->___«variable.name».element_size = «size»;
            ''')
        }
    }    
    
    /** Generate reaction functions definition for a reactor.
     *  These functions have a single argument that is a void* pointing to
     *  a struct that contains parameters, state variables, inputs (triggering or not),
     *  actions (triggering or produced), and outputs.
     *  @param reactor The reactor.
     *  @param federate The federate, or null if this is not
     *   federated or not the main reactor and reactions should be
     *   unconditionally generated.
     */
    def generateReactions(ReactorDecl decl, FederateInstance federate) {
        var reactionIndex = 0;
        val reactor = decl.toDefinition
        for (reaction : reactor.allReactions) {
            if (federate === null || federate.containsReaction(reactor, reaction)) {
                generateReaction(reaction, decl, reactionIndex)
            }
            // Increment reaction index even if the reaction is not in the federate
            // so that across federates, the reaction indices are consistent.
            reactionIndex++
        }
    }
    
    /** Generate a reaction function definition for a reactor.
     *  This function has a single argument that is a void* pointing to
     *  a struct that contains parameters, state variables, inputs (triggering or not),
     *  actions (triggering or produced), and outputs.
     *  @param reaction The reaction.
     *  @param reactor The reactor.
     *  @param reactionIndex The position of the reaction within the reactor. 
     */
    def generateReaction(Reaction reaction, ReactorDecl decl, int reactionIndex) {
        val functionName = reactionFunctionName(decl, reactionIndex)
        
        
        pr('void ' + functionName + '(void* instance_args) {')
        indent()
        var body = reaction.code.toText
        
        generateInitializationForReaction(body, reaction, decl, reactionIndex)
        
        // Code verbatim from 'reaction'
        prSourceLineNumber(reaction.code)
        pr(body)
        unindent()
        pr("}")

        // Now generate code for the late function, if there is one
        // Note that this function can only be defined on reactions
        // in federates that have inputs from a logical connection.
        if (reaction.tardy !== null) {
            val lateFunctionName = decl.name.toLowerCase + '_tardy_function' + reactionIndex

            pr('void ' + lateFunctionName + '(void* instance_args) {')
            indent();
            generateInitializationForReaction(body, reaction, decl, reactionIndex)
            // Code verbatim from 'late'
            prSourceLineNumber(reaction.tardy.code)
            pr(reaction.tardy.code.toText)
            unindent()
            pr("}")
        }

        // Now generate code for the deadline violation function, if there is one.
        if (reaction.deadline !== null) {
            // The following name has to match the choice in generateReactionInstances
            val deadlineFunctionName = decl.name.toLowerCase + '_deadline_function' + reactionIndex

            pr('void ' + deadlineFunctionName + '(void* instance_args) {')
            indent();
            generateInitializationForReaction(body, reaction, decl, reactionIndex)
            // Code verbatim from 'deadline'
            prSourceLineNumber(reaction.deadline.code)
            pr(reaction.deadline.code.toText)
            unindent()
            pr("}")
        }
    }
    
    /**
     * Generate code that passes existing intended tag to all output ports
     * and actions. This intended tag is the minimum intended tag of the 
     * triggering inputs of the reaction.
     * 
     * @param body The body of the reaction. Used to check for the DISABLE_REACTION_INITIALIZATION_MARKER.
     * @param reaction The initialization code will be generated for this specific reaction
     * @param decl The reactor that has the reaction
     * @param reactionIndex The index of the reaction relative to other reactions in the reactor, starting from 0
     */
    def generateIntendedTagInheritence(String body, Reaction reaction, ReactorDecl decl, int reactionIndex) {
        // Construct the intended_tag inheritance code to go into
        // the body of the function.
        var StringBuilder intendedTagInheritenceCode = new StringBuilder()
        if (isFederatedAndDecentralized) {
            pr(intendedTagInheritenceCode, '''
                if (self->___reaction_«reactionIndex».is_tardy == true) {
            ''')
            indent(intendedTagInheritenceCode);            
            pr(intendedTagInheritenceCode, '''            
                // The operations inside this if clause (if any exists) are expensive 
                // and must only be done if the reaction has unhandled tardiness.
                // Otherwise, all intended_tag values are (NEVER, 0) by default.
                
                // Inherited intended tag. This will take the minimum
                // intended_tag of all input triggers
                «targetTagType» inherited_min_intended_tag = («targetTagType») { .time = FOREVER, .microstep = UINT_MAX };
            ''')
            pr(intendedTagInheritenceCode, '''
                // Find the minimum intended tag
            ''')
            // Go through every trigger of the reaction and check the
            // value of intended_tag to choose the minimum.
            for (TriggerRef inputTrigger : reaction.triggers ?: emptyList) {
                if (inputTrigger instanceof VarRef) {
                    if (inputTrigger.variable instanceof Output) {
                        // Output from a contained reactor
                        pr(intendedTagInheritenceCode, '''
                            if (compare_tags(«inputTrigger.container.name».«inputTrigger.variable.name»->intended_tag,
                                             inherited_min_intended_tag) < 0) {
                                inherited_min_intended_tag = «inputTrigger.container.name».«inputTrigger.variable.name»->intended_tag;
                            }
                        ''')
                    } else if (inputTrigger.variable instanceof Port) {
                        pr(intendedTagInheritenceCode, '''
                            if (compare_tags(«inputTrigger.variable.name»->intended_tag, inherited_min_intended_tag) < 0) {
                                inherited_min_intended_tag = «inputTrigger.variable.name»->intended_tag;
                            }
                        ''')
                    } else if (inputTrigger.variable instanceof Action) {
                        pr(intendedTagInheritenceCode, '''
                            if (compare_tags(«inputTrigger.variable.name»->trigger->intended_tag, inherited_min_intended_tag) < 0) {
                                inherited_min_intended_tag = «inputTrigger.variable.name»->trigger->intended_tag;
                            }
                        ''')
                    }

                }
            }
            if (reaction.triggers === null || reaction.triggers.size === 0) {
                // No triggers are given, which means the reaction would react to any input.
                // We need to check the intended tag for every input.
                // NOTE: this does not include contained outputs. 
                for (input : reaction.sources) {
                    pr(intendedTagInheritenceCode, '''
                        if (compare_tags(«input.variable.name»->intended_tag, inherited_min_intended_tag) > 0) {
                            inherited_min_intended_tag = «input.variable.name»->intended_tag;
                        }
                    ''')
                }
            }
            
            // Once the minimum intended tag has been found,
            // it will be passed down to the port effects
            // of the reaction. Note that the intended tag
            // will not pass on to actions downstream.
            for (effect : reaction.effects ?: emptyList) {
                if (effect.variable instanceof Input) {
                    // Input to a contained reaction
                    pr(intendedTagInheritenceCode, '''
                        // All effects inherit the minimum intended tag of input triggers
                        «effect.container.name».«effect.variable.name»->intended_tag = inherited_min_intended_tag;
                    ''')                    
                } else if (effect.variable instanceof Output) {
                    // Everything else
                    pr(intendedTagInheritenceCode, '''
                        // All effects inherit the minimum intended tag of input triggers
                        «effect.variable.name»->intended_tag = inherited_min_intended_tag;
                    ''')                    
                }
            }
            unindent(intendedTagInheritenceCode);
            pr(intendedTagInheritenceCode,'''
            }
            ''')
            
            // Write the the intended tag inheritance initialization
            // to the main code.
            pr(intendedTagInheritenceCode.toString) 
        }
        return intendedTagInheritenceCode
    }
    
    /**
     * Generate necessary initialization code inside the body of the reaction that belongs to reactor decl.
     * @param body The body of the reaction. Used to check for the DISABLE_REACTION_INITIALIZATION_MARKER.
     * @param reaction The initialization code will be generated for this specific reaction
     * @param decl The reactor that has the reaction
     * @param reactionIndex The index of the reaction relative to other reactions in the reactor, starting from 0
     * @return The reaction initialization code for reusability.
     */
    def generateInitializationForReaction(String body, Reaction reaction, ReactorDecl decl, int reactionIndex) {
        val reactor = decl.toDefinition
        
        // Construct the reactionInitialization code to go into
        // the body of the function before the verbatim code.
        var StringBuilder reactionInitialization = new StringBuilder()

        // Define the "self" struct.
        var structType = selfStructType(decl)
        // A null structType means there are no inputs, state,
        // or anything else. No need to declare it.
        pr(reactionInitialization, structType + "* self = (" + structType + "*)instance_args;")

        // A reaction may send to or receive from multiple ports of
        // a contained reactor. The variables for these ports need to
        // all be declared as fields of the same struct. Hence, we first
        // collect the fields to be defined in the structs and then
        // generate the structs.
        var fieldsForStructsForContainedReactors = new LinkedHashMap<Instantiation, StringBuilder>

        // Actions may appear twice, first as a trigger, then with the outputs.
        // But we need to declare it only once. Collect in this data structure
        // the actions that are declared as triggered so that if they appear
        // again with the outputs, they are not defined a second time.
        // That second redefinition would trigger a compile error.  
        var actionsAsTriggers = new LinkedHashSet<Action>();

        // Next, add the triggers (input and actions; timers are not needed).
        // This defines a local variable in the reaction function whose
        // name matches that of the trigger. The value of the local variable
        // is a struct with a value and is_present field, the latter a boolean
        // that indicates whether the input/action is present.
        // If the trigger is an output, then it is an output of a
        // contained reactor. In this case, a struct with the name
        // of the contained reactor is created with one field that is
        // a pointer to a struct with a value and is_present field.
        // E.g., if the contained reactor is named 'c' and its output
        // port is named 'out', then c.out->value c.out->is_present are
        // defined so that they can be used in the verbatim code.
        for (TriggerRef trigger : reaction.triggers ?: emptyList) {
            if (trigger instanceof VarRef) {
                if (trigger.variable instanceof Port) {
                    generatePortVariablesInReaction(reactionInitialization,
                        fieldsForStructsForContainedReactors, trigger, decl)
                } else if (trigger.variable instanceof Action) {
                    generateActionVariablesInReaction(
                        reactionInitialization, trigger.variable as Action, decl
                    )
                    actionsAsTriggers.add(trigger.variable as Action);
                }
            }
        }
        if (reaction.triggers === null || reaction.triggers.size === 0) {
            // No triggers are given, which means react to any input.
            // Declare an argument for every input.
            // NOTE: this does not include contained outputs. 
            for (input : reactor.inputs) {
                generateInputVariablesInReaction(reactionInitialization, input, decl)
            }
        }
        // Define argument for non-triggering inputs.
        for (VarRef src : reaction.sources ?: emptyList) {
            if (src.variable instanceof Port) {
                generatePortVariablesInReaction(reactionInitialization, fieldsForStructsForContainedReactors, src, decl)
            } else if (src.variable instanceof Action) {
                // It's a bit odd to read but not be triggered by an action, but
                // OK, I guess we allow it.
                generateActionVariablesInReaction(
                    reactionInitialization,
                    src.variable as Action,
                    decl
                )
                actionsAsTriggers.add(src.variable as Action);
            }
        }

        // Define variables for each declared output or action.
        // In the case of outputs, the variable is a pointer to where the
        // output is stored. This gives the reaction code access to any previous
        // value that may have been written to that output in an earlier reaction.
        if (reaction.effects !== null) {
            for (effect : reaction.effects) {
                // val action = getAction(reactor, output)
                if (effect.variable instanceof Action) {
                    // It is an action, not an output.
                    // If it has already appeared as trigger, do not redefine it.
                    if (!actionsAsTriggers.contains(effect.variable)) {
                        pr(reactionInitialization, '''
                            «variableStructType(effect.variable, decl)»* «effect.variable.name» = &self->__«effect.variable.name»;
                        ''')
                    }
                } else {
                    if (effect.variable instanceof Output) {
                        generateOutputVariablesInReaction(reactionInitialization, effect.variable as Output, decl)
                    } else if (effect.variable instanceof Input) {
                        // It is the input of a contained reactor.
                        generateVariablesForSendingToContainedReactors(
                            reactionInitialization,
                            fieldsForStructsForContainedReactors,
                            effect.container,
                            effect.variable as Input
                        )
                    } else {
                        reportError(
                            reaction,
                            "In generateReaction(): " + effect.variable.name + " is neither an input nor an output."
                        )
                    }
                }
            }
        }
        // Do not generate the initialization code if the body is marked
        // to not generate it.
        if (!body.startsWith(CGenerator.DISABLE_REACTION_INITIALIZATION_MARKER)) {
            // First generate the structs used for communication to and from contained reactors.
            for (containedReactor : fieldsForStructsForContainedReactors.keySet) {
                pr('struct ' + containedReactor.name + '{')
                indent();
                pr(fieldsForStructsForContainedReactors.get(containedReactor).toString)
                unindent();
                pr('} ' + containedReactor.name + ';')
            }
            // Next generate all the collected setup code.
            pr(reactionInitialization.toString)
            
            if (reaction.tardy === null) {
                // Pass down the intended_tag to all input and output effects
                // downstream if the current reaction does not have a tardy
                // handler.
                generateIntendedTagInheritence(body, reaction, decl, reactionIndex)                
            }
        } else {
            pr(structType + "* self = (" + structType + "*)instance_args;")
        }
        
        return reactionInitialization.toString
    }

    /** Generate code to create the trigger table for each reaction of the
     *  specified reactor.  Each table lists the triggers that the reaction's
     *  execution may trigger. Each table is an array of arrays
     *  of pointers to the trigger_t structs representing the downstream inputs
     *  (or outputs of the container reactor) that are triggered by the reaction.
     *  Each trigger table goes into the reaction's reaction_t triggers field.
     *  That reaction_t struct is assumed to be on the self struct of the reactor
     *  instance with name "___reaction_i", where i is the index of the reaction.
     *  The generated code will also set the values of the triggered_sizes array
     *  on the reaction_t struct to indicate the size of each array of trigger_t
     *  pointers. The generated code will malloc each of these arrays, and the
     *  destructor for the reactor instance will free them.
     *  The generated code goes into the __initialize_trigger_objects() function.
     *  @param reactorIntance The reactor instance.
     *  @param federate The federate name or null if no federation.
     */
    def generateRemoteTriggerTable(ReactorInstance reactorInstance, FederateInstance federate) {
        val selfStruct = selfStructName(reactorInstance)
        var reactionCount = 0
        for (reaction : reactorInstance.reactions) {
            if (federate === null || federate.containsReaction(
                reactorInstance.definition.reactorClass.toDefinition,
                reaction.definition
            )) {
                var Collection<PortInstance> destinationPorts = null

                var portCount = 0
                // Record the number of reactions that this reaction depends on.
                // This is used for optimization. When that number is 1, the reaction can
                // be executed immediately when its triggering reaction has completed.
                val dominatingReaction = ReactorInstance.reactionGraph.findSingleDominatingReaction(reaction)
                if (dominatingReaction !== null) {
                    val upstreamReaction =
                        '''«selfStructName(dominatingReaction.parent)»->___reaction_«dominatingReaction.reactionIndex»'''
                    pr(initializeTriggerObjectsEnd, '''
                        // Reaction «reactionCount» of «reactorInstance.getFullName» depends on one maximal upstream reaction.
                        «selfStruct»->___reaction_«reactionCount».last_enabling_reaction = &(«upstreamReaction»);
                    ''')
                } else {
                    pr(initializeTriggerObjectsEnd, '''
                        // Reaction «reactionCount» of «reactorInstance.getFullName» does not depend on one maximal upstream reaction.
                        «selfStruct»->___reaction_«reactionCount».last_enabling_reaction = NULL;
                    ''')
                }
                for (port : reaction.effects.filter(PortInstance)) {
                    // The port to which the reaction writes may have dependent
                    // reactions in the container. If so, we list that port here.
                    var portsWithDependentReactions = new LinkedHashSet<PortInstance>()

                    // The size of the array to be inserted into the triggers array of
                    // the reaction is the sum of the number of destination ports and
                    // the number of destination reactions (reactions of the container
                    // sensitive to this port.
                    var numberOfTriggerTObjects = 0

                    // Collect the destinations for each output port.
                    if (port.definition instanceof Output) {
                        // For each output, obtain the destinations from the parent.
                        // Pointers to the destination trigger_t objects will be collected into
                        // an array. 
                        var parent = reactorInstance.parent
                        if (parent !== null) {
                            destinationPorts = parent.transitiveClosure(port)
                        } else {
                            // At the top level, where there cannot be any destinations
                            // for an output port.
                            destinationPorts = new LinkedList<PortInstance>()
                        }

                        // The port may also have dependent reactions, which are
                        // reactions in the container of this port's container.
                        if (port.dependentReactions.size > 0) {
                            portsWithDependentReactions.add(port)
                            numberOfTriggerTObjects += port.dependentReactions.size
                        }
                    } else {
                        // The port is the input port of a contained reactor,
                        // use that reactor instance to compute the transitive closure.
                        destinationPorts = port.parent.transitiveClosure(port)
                    }

                    numberOfTriggerTObjects += destinationPorts.size

                    // Record this array size in reaction's reaction_t triggered_sizes array.
                    pr(initializeTriggerObjectsEnd, '''
                        // Reaction «reactionCount» of «reactorInstance.getFullName» triggers «numberOfTriggerTObjects» downstream reactions through port «port.getFullName».
                        «selfStruct»->___reaction_«reactionCount».triggered_sizes[«portCount»] = «numberOfTriggerTObjects»;
                    ''')
                    if (numberOfTriggerTObjects > 0) {
                        // Next, malloc the memory for the trigger array and record its location.
                        // NOTE: Need a unique name for the pointer to the malloc'd array because some of the
                        // initialization has to occur at the end of __initialize_trigger_objects(), after
                        // all reactor instances have been created.
                        var bankIndex = ""
                        if (reactorInstance.bankIndex >= 0) {
                            bankIndex = '_' + reactorInstance.bankIndex + '_'
                        }
                        val triggerArray = '''«reactorInstance.uniqueID»«bankIndex»_«reaction.reactionIndex»_«portCount»'''
                        pr(initializeTriggerObjectsEnd, '''
                            // For reaction «reactionCount» of «reactorInstance.getFullName», allocate an
                            // array of trigger pointers for downstream reactions through port «port.getFullName»
                            trigger_t** «triggerArray» = (trigger_t**)malloc(«numberOfTriggerTObjects» * sizeof(trigger_t*));
                            «selfStruct»->___reaction_«reactionCount».triggers[«portCount»] = «triggerArray»;
                        ''')

                        // Next, initialize the newly created array.
                        var destinationCount = 0;
                        for (destination : destinationPorts) {
                            // If the destination of a connection is an input
                            // port of a reactor that has no reactions to that input,
                            // then this trigger struct will not have been created.
                            // In that case, we want NULL.
                            // If the destination is an output port, however, then
                            // the dependentReactions.size reflects the number of downstream
                            // reactions, including possible reactions in the container.
                            if (destination.isOutput) {
                                if (destination.dependentReactions.size === 0) {
                                    pr(initializeTriggerObjectsEnd, '''
                                        // Destination port «destination.getFullName» itself has no reactions.
                                        «triggerArray»[«destinationCount++»] = NULL;
                                    ''')
                                } else {
                                    // Add to portsWithDependentReactions. This occurs if the destination is
                                    // output port of the container, and that output port triggers reactions in
                                    // its container.
                                    portsWithDependentReactions.add(destination)
                                }
                            } else if (destination.dependentReactions.size === 0) {
                                pr(initializeTriggerObjectsEnd, '''
                                    // Destination port «destination.getFullName» itself has no reactions.
                                    «triggerArray»[«destinationCount++»] = NULL;
                                ''')
                            } else {
                                pr(initializeTriggerObjectsEnd, '''
                                    // Point to destination port «destination.getFullName»'s trigger struct.
                                    «triggerArray»[«destinationCount++»] = &«triggerStructName(destination)»;
                                ''')
                            }
                        }
                        for (portWithDependentReactions : portsWithDependentReactions) {
                            for (destinationReaction : portWithDependentReactions.dependentReactions) {
                                if (reactorBelongsToFederate(destinationReaction.parent, federate)) {
                                    pr(initializeTriggerObjectsEnd, '''
                                        // Port «port.getFullName» has reactions in its parent's parent.
                                        // Point to the trigger struct for those reactions.
                                        «triggerArray»[«destinationCount++»] = &«triggerStructName(portWithDependentReactions, destinationReaction)»;
                                    ''')
                                }
                            }
                        }
                    }
                    portCount++
                }
            }
            // Increment reaction count even if it is not in the federate for consistency.
            reactionCount++
        }
    }

    /** Generate code to set up the tables used in __start_time_step to decrement reference
     *  counts and mark outputs absent between time steps. This function puts the code
     *  into startTimeStep.
     */
    def generateStartTimeStep(ReactorInstance instance, FederateInstance federate) {
        // First, set up to decrement reference counts for each token type
        // input of a contained reactor that is present.
        for (child : instance.children) {
            if (reactorBelongsToFederate(child, federate)) {
                var nameOfSelfStruct = selfStructName(child)
                for (input : child.inputs) {
                    if (isTokenType((input.definition as Input).inferredType)) {
                        if (input instanceof MultiportInstance) {
                            pr(startTimeStep, '''
                                for (int i = 0; i < «input.width»; i++) {
                                    __tokens_with_ref_count[«startTimeStepTokens» + i].token
                                            = &«nameOfSelfStruct»->__«input.name»[i]->token;
                                    __tokens_with_ref_count[«startTimeStepTokens» + i].is_present
                                            = &«nameOfSelfStruct»->__«input.name»[i]->is_present;
                                    __tokens_with_ref_count[«startTimeStepTokens» + i].reset_is_present = false;
                                }
                            ''')
                            startTimeStepTokens += input.width
                        } else {
                            pr(startTimeStep, '''
                                __tokens_with_ref_count[«startTimeStepTokens»].token
                                        = &«nameOfSelfStruct»->__«input.name»->token;
                                __tokens_with_ref_count[«startTimeStepTokens»].is_present
                                        = &«nameOfSelfStruct»->__«input.name»->is_present;
                                __tokens_with_ref_count[«startTimeStepTokens»].reset_is_present = false;
                            ''')
                            startTimeStepTokens++
                        }
                    }
                }
            }
        }
        var containerSelfStructName = selfStructName(instance)
        // Handle inputs that get sent data from a reaction rather than from
        // another contained reactor and reactions that are triggered by an
        // output of a contained reactor.
        for (reaction : instance.reactions) {
            if (federate === null || federate.containsReaction(
                instance.definition.reactorClass.toDefinition,
                reaction.definition
            )) {
                for (port : reaction.effects.filter(PortInstance)) {
                    if (port.definition instanceof Input) {
                        // This reaction is sending to an input. Must be
                        // the input of a contained reactor in the federate.
                        val sourcePort = sourcePort(port)
                        if (reactorBelongsToFederate(sourcePort.parent, federate)) {
                            // If this is a multiport, then the port struct on the self
                            // struct is a pointer. Otherwise, it is the struct itself.
                            var multiportIndex = stackStructOperator // '.'
                            if (sourcePort.multiportIndex >= 0) {
                                multiportIndex = '[' + sourcePort.multiportIndex + ']->'
                            }
                            pr(startTimeStep, '''
                                // Add port «sourcePort.getFullName» to array of is_present fields.
                                __is_present_fields[«startTimeStepIsPresentCount»] 
                                        = &«containerSelfStructName»->__«sourcePort.parent.definition.name».«sourcePort.definition.name»«multiportIndex»is_present;
                            ''')
                            if (isFederatedAndDecentralized) {
                                // Intended_tag is only applicable to ports in federated execution.
                                pr(startTimeStep, '''
                                    // Add port «sourcePort.getFullName» to array of is_present fields.
                                    __intended_tag_fields[«startTimeStepIsPresentCount»] 
                                            = &«containerSelfStructName»->__«sourcePort.parent.definition.name».«sourcePort.definition.name»«multiportIndex»intended_tag;
                                ''')
                            }
                            startTimeStepIsPresentCount++
                        }
                    }
                }
                for (port : reaction.sources) {
                    if (port.definition instanceof Output) {
                        // This reaction is receiving data from the port.
                        if (isTokenType((port.definition as Output).inferredType)) {
                            pr(startTimeStep, '''
                                __tokens_with_ref_count[«startTimeStepTokens»].token
                                        = &«containerSelfStructName»->__«port.parent.name».«port.name»->token;
                                __tokens_with_ref_count[«startTimeStepTokens»].is_present
                                        = &«containerSelfStructName»->__«port.parent.name».«port.name»->is_present;
                                __tokens_with_ref_count[«startTimeStepTokens»].reset_is_present = false;
                            ''')
                            startTimeStepTokens++
                        }
                    }
                }
            }
        }
        // Next, set up the table to mark each output of each contained reactor absent.
        for (child : instance.children) {
            if (reactorBelongsToFederate(child, federate)) {
                var nameOfSelfStruct = selfStructName(child)
                for (output : child.outputs) {
                    if (output instanceof MultiportInstance) {
                        var j = 0
                        for (multiportInstance : output.instances) {
                            pr(startTimeStep, '''
                                // Add port «output.getFullName» to array of is_present fields.
                                __is_present_fields[«startTimeStepIsPresentCount»] = &«nameOfSelfStruct»->«getStackPortMember('''__«output.name»[«j»]''', "is_present")»;
                            ''')
                            if (isFederatedAndDecentralized) {
                                // Intended_tag is only applicable to ports in federated execution with decentralized coordination.
                                pr(startTimeStep, '''
                                    // Add port «output.getFullName» to array of intended_tag fields.
                                    __intended_tag_fields[«startTimeStepIsPresentCount»] = &«nameOfSelfStruct»->«getStackPortMember('''__«output.name»[«j»]''', "intended_tag")»;
                                ''')
                            }
                            startTimeStepIsPresentCount++
                            j++
                        }
                    } else {
                        pr(startTimeStep, '''
                            // Add port «output.getFullName» to array of is_present fields.
                            __is_present_fields[«startTimeStepIsPresentCount»] = &«nameOfSelfStruct»->«getStackPortMember('''__«output.name»''', "is_present")»;
                        ''')
                        if (isFederatedAndDecentralized) {                            
                            // Intended_tag is only applicable to ports in federated execution with decentralized coordination.
                            pr(startTimeStep, '''
                                // Add port «output.getFullName» to array of Intended_tag fields.
                                __intended_tag_fields[«startTimeStepIsPresentCount»] = &«nameOfSelfStruct»->«getStackPortMember('''__«output.name»''', "intended_tag")»;
                            ''')                            
                        }
                        startTimeStepIsPresentCount++
                    }
                }
            }
        }
        for (action : instance.actions) {
            pr(startTimeStep, '''
                // Add action «action.getFullName» to array of is_present fields.
                __is_present_fields[«startTimeStepIsPresentCount»] 
                        = &«containerSelfStructName»->__«action.name».is_present;
            ''')
            if (isFederatedAndDecentralized) {
                // Intended_tag is only applicable to actions in federated execution with decentralized coordination.
                pr(startTimeStep, '''
                    // Add action «action.getFullName» to array of intended_tag fields.
                    __intended_tag_fields[«startTimeStepIsPresentCount»] 
                            = &«containerSelfStructName»->__«action.name».intended_tag;
                ''')
            }
            startTimeStepIsPresentCount++
        }
    }
    
    /**
     * For each timer and action in the specified reactor instance, generate
     * initialization code for the offset and period fields. This code goes into
     * __initialize_trigger_objects(). This has to be done separately for each
     * instance, rather than by the constructor, because the values of the offset
     * and period may be given by parameters, so the values are potentially
     * different for each instance.
     * 
     * This method will also populate the global __timer_triggers array, which is
     * used to start all timers at the start of execution.
     * 
     * @param reactorInstance The instance for which we are generating trigger objects.
     * @return A map of trigger names to the name of the trigger struct.
     */
    def generateOffsetAndPeriodInitializations(ReactorInstance reactorInstance) {
        var count = 0
        // Iterate over triggers (input ports, actions, and timers that trigger reactions).
        for (triggerInstance : reactorInstance.triggersAndReads) {
            var trigger = triggerInstance.definition
            var triggerStructName = triggerStructName(triggerInstance)
            if (trigger instanceof Timer) {
                val offset = timeInTargetLanguage((triggerInstance as TimerInstance).offset)
                val period = timeInTargetLanguage((triggerInstance as TimerInstance).period)
                pr(initializeTriggerObjects, '''
                    «triggerStructName».offset = «offset»;
                    «triggerStructName».period = «period»;
                    __timer_triggers[«timerCount»] = &«triggerStructName»;
                ''')
                timerCount++
            } else if (trigger instanceof Action) {
                var minDelay = (triggerInstance as ActionInstance).minDelay
                var minSpacing = (triggerInstance as ActionInstance).minSpacing
                pr(initializeTriggerObjects, '''
                    «triggerStructName».offset = «timeInTargetLanguage(minDelay)»;
                    «IF minSpacing !== null»
                    «triggerStructName».period = «timeInTargetLanguage(minSpacing)»;
                    «ELSE»
                    «triggerStructName».period = «org.icyphy.generator.CGenerator.UNDEFINED_MIN_SPACING»;
                    «ENDIF»
                ''')               
            } else if (triggerInstance instanceof PortInstance) {
                // Nothing to do in initialize_trigger_objects
            } else {
                reportError(trigger,
                    "Internal error: Seems to not be a port, timer, or action: " +
                        trigger.name)
            }
            count++
            triggerCount++
        }
    }

    /**
     * Process a given .proto file.
     * 
     * Run, if possible, the proto-c protocol buffer code generator to produce
     * the required .h and .c files.
     * @param filename Name of the file to process.
     */
     def processProtoFile(String filename) {
        val protoc = createCommand("protoc-c", #["--c_out=src-gen", filename])
        if (protoc === null) {
            return
        }
        val returnCode = protoc.executeCommand()
        if (returnCode == 0) {
            val nameSansProto = filename.substring(0, filename.length - 6)
            compileAdditionalSources.add("src-gen" + File.separator + nameSansProto +
                ".pb-c.c")

            compileLibraries.add('-l')
            compileLibraries.add('protobuf-c')    
        } else {
            reportError("protoc-c returns error code " + returnCode)
        }
    }
    
    /**
     * Return a string for referencing the struct with the value and is_present
     * fields of the specified port. This is used for establishing the destination of
     * data for a connection between ports.
     * This will have one of the following forms:
     * 
     * * selfStruct->__portName
     * * selfStruct->__portName[i]
     * 
     * @param port An instance of a destination input port.
     */
    static def destinationReference(PortInstance port) {
        var destStruct = selfStructName(port.parent)

        // If the destination is in a multiport, find its index.
        var destinationIndexSpec = ''
        if (port.multiportIndex >= 0) {
            destinationIndexSpec = '[' + port.multiportIndex + ']'
        }
                
        if (port.isInput) {
            return '''«destStruct»->__«port.name»«destinationIndexSpec»'''
        } else {
            throw new Exception("INTERNAL ERROR: destinationReference() should only be called on input ports.")
        }        
    }
 
    /**
     * Return a string for referencing the port struct with the value
     * and is_present fields in a self struct that receives data from
     * the specified output port to be used by a reaction.
     * The output port is contained by a contained reactor.
     * This will have one of the following forms:
     * 
     * * selfStruct->__reactorName.portName
     * * selfStruct->__reactorName.portName[i]
     * 
     * The selfStruct is that of the container of reactor that
     * contains the port. If the port is in a multiport, then i is
     * the index of the port within the multiport.
     * 
     * @param port An instance of a destination port.
     */
    static def reactionReference(PortInstance port) {
         var destStruct = selfStructName(port.parent.parent)

        // If the destination is in a multiport, find its index.
        var destinationIndexSpec = ''
        if (port.multiportIndex >= 0) {
            destinationIndexSpec = '[' + port.multiportIndex + ']'
        }
                
        if (port.isOutput) {
            return '''«destStruct»->__«port.parent.name».«port.name»«destinationIndexSpec»'''
        } else {
            return '// Nothing to do. Port is an input.'
        }
    }
 
    /**
     * Return a string for referencing the data or is_present value of
     * the specified port. This is used for establishing the source of
     * data for a connection between ports.
     * This will have one of the following forms:
     * 
     * * &selfStruct->__portName
     * * &selfStruct->__parentName.portName
     * * &selfStruct->__portName[i]
     * * selfStruct->__parentName.portName[i]
     * 
     * If the port depends on another port, then this will reference
     * the eventual upstream port where the data is store. E.g., it is an input that
     * connected to upstream output, then portName will be the name
     * of the upstream output and the selfStruct will be that of the
     * upstream reactor. If the port is an input port that is written to
     * by a reaction of the parent of the port's parent, then the selfStruct
     * will be that of the parent of the port's parent, and parentName
     * will the name of the port's parent.
     * If the port is an output, then selfStruct will be the parent's
     * selfStruct and the portName will be the name of the port.
     * If the port is a multiport, then one of the last two forms will
     * be used, where i is the index of the multiport.
     * 
     * @param port An instance of the port to be referenced.
     */
    static def sourceReference(PortInstance port) {
        // If the port depends on another port, find the ultimate source port,
        // which could be the input port if it is written to by a reaction
        // or it could be an upstream output port. 
        var eventualSource = sourcePort(port)
        
        // If it is in a multiport, find its index.          
        var sourceIndexSpec = ''
        var indirection = '&'
        if (eventualSource.multiportIndex >= 0) {
            sourceIndexSpec = '[' + eventualSource.multiportIndex + ']'
            if (eventualSource.isInput) {
                indirection = ''
            }
        }
                
        if (eventualSource.isOutput) {
            val sourceStruct = selfStructName(eventualSource.parent)
            return '''«indirection»«sourceStruct»->__«eventualSource.name»«sourceIndexSpec»'''
        } else {
            val sourceStruct = selfStructName(eventualSource.parent.parent)
            return '''«indirection»«sourceStruct»->__«eventualSource.parent.name».«eventualSource.name»«sourceIndexSpec»'''
        }
    }

    /** Return the unique name for the "self" struct of the specified
     *  reactor instance from the instance ID. If the instance is a member
     *  of a bank of reactors, this returns something of the form
     *  name_self[index], where the index is the position within the bank.
     *  @param instance The reactor instance.
     *  @return The name of the self struct.
     */
    static def selfStructName(ReactorInstance instance) {
        var result = instance.uniqueID + "_self"
        // If this reactor is a member of a bank of reactors, then change
        // the name of its self struct to append [index].
        if (instance.bankIndex >= 0) {
            result += "[" + instance.bankIndex + "]"
        }
        return result
    }

    /** Construct a unique type for the "self" struct of the specified
     *  reactor class from the reactor class.
     *  @param reactor The reactor class.
     *  @return The name of the self struct.
     */
    def selfStructType(ReactorDecl reactor) {
        return reactor.name.toLowerCase + "_self_t"
    }
    
    /** Construct a unique type for the struct of the specified
     *  typed variable (port or action) of the specified reactor class.
     *  @param variable The variable.
     *  @param reactor The reactor class.
     *  @return The name of the self struct.
     */
    def variableStructType(Variable variable, ReactorDecl reactor) {
        '''«reactor.name.toLowerCase»_«variable.name»_t'''
    }
    
    /** Return the function name for specified reaction of the
     *  specified reactor.
     *  @param reactor The reactor
     *  @param reactionIndex The reaction index.
     *  @return The function name for the reaction.
     */
    def reactionFunctionName(ReactorDecl reactor, int reactionIndex) {
          reactor.name.toLowerCase + "reaction_function_" + reactionIndex
    }

    /** Return a reference to the trigger_t struct of the specified
     *  trigger instance (input port or action). This trigger_t struct
     *  is on the self struct.
     *  @param instance The port or action instance.
     *  @return The name of the trigger struct.
     */
    static def triggerStructName(TriggerInstance<Variable> instance) {
        return selfStructName(instance.parent) 
                + '->___'
                + instance.name
    }
    
    /** Return a reference to the trigger_t struct for the specified output
     *  port of a contained reactor that triggers the specified reaction.
     *  @param port The output port of a contained reactor.
     *  @param reaction The reaction triggered by this port.
     *  @return The name of the trigger struct, which is in the self struct
     *   of the container of the reaction.
     */
    static def triggerStructName(PortInstance port, ReactionInstance reaction) {
        return '''«selfStructName(reaction.parent)»->__«port.parent.name».«port.name»_trigger;'''
    }
    
    /**
     * Generates C code to retrieve port->member
     * This function is used for clarity and is called whenever struct is allocated on heap memory.
     * @param portName The name of the port in string
     * @param member The member's name (e.g., is_present)
     * @return Generated code
     */
    def getHeapPortMember(String portName, String member) '''
        «portName»->«member»
    '''
    
    
    /**
     * Return the operator used to retrieve struct members
     */
    def getStackStructOperator() '''
    .
    '''
    
    /**
     * Generates C code to retrieve port.member
     * This function is used for clarity and is called whenever struct is allocated on stack memory.
     * @param portName The name of the port in string
     * @param member The member's name(e.g., is_present)
     * @return Generated code
     */
    def getStackPortMember(String portName, String member) '''
        «portName».«member»
    '''
    /**
     * Return the full name of the specified instance without
     * the leading name of the top-level reactor, unless this
     * is the top-level reactor, in which case return its name.
     * @param instance The instance.
     * @return A shortened instance name.
     */
    def getShortenedName(ReactorInstance instance) {
        var description = instance.getFullName
        // If not at the top level, strip off the name of the top level.
        val period = description.indexOf(".")
        if (period > 0) {
            description = description.substring(period + 1)
        }
        return description
    }
    
    /**
     * If tracing is turned on, then generate code that records
     * the full name of the specified reactor instance in the
     * trace table. If tracing is not turned on, do nothing.
     * @param instance The reactor instance.
     * @param builder The place to put the generated code.
     */
    def void generateTraceTableEntries(ReactorInstance instance, StringBuilder builder) {
        // If tracing is turned on, record the address of this reaction
        // in the _lf_trace_object_descriptions table that is used to generate
        // the header information in the trace file.
        if (targetTracing) {
            var description = getShortenedName(instance)
            var nameOfSelfStruct = selfStructName(instance)
            pr(builder, '''
                _lf_register_trace_event(«nameOfSelfStruct», NULL, trace_reactor, "«description»");
            ''')
            for (action : instance.actions) {
                pr(builder, '''
                    _lf_register_trace_event(«nameOfSelfStruct», &(«nameOfSelfStruct»->___«action.name»), trace_trigger, "«description».«action.name»");
                ''')
            }
            for (timer : instance.timers) {
                pr(builder, '''
                    _lf_register_trace_event(«nameOfSelfStruct», &(«nameOfSelfStruct»->___«timer.name»), trace_trigger, "«description».«timer.name»");
                ''')
            }
        }
    } 

    /** Generate code to instantiate the specified reactor instance and
     *  initialize it.
     *  @param instance A reactor instance.
     *  @param federate A federate name to conditionally generate code by
     *   contained reactors or null if there are no federates.
     */
    def void generateReactorInstance(ReactorInstance instance, FederateInstance federate) {
        // If this is not the main reactor and is not in the federate, nothing to do.
        if (instance !== this.main && !reactorBelongsToFederate(instance, federate)) {
            return
        }
        var reactorClass = instance.definition.reactorClass
        var fullName = instance.fullName
        pr(initializeTriggerObjects, '// ************* Instance ' + fullName + ' of class ' +
            reactorClass.name)
            
        var nameOfSelfStruct = selfStructName(instance)
        var structType = selfStructType(reactorClass)
        
        // If this reactor is a placeholder for a bank of reactors, then generate
        // an array of instances of reactors and return.
        if (instance.bankMembers !== null) {
            pr(initializeTriggerObjects, '''
                «structType»* «nameOfSelfStruct»[«instance.bankMembers.size»];
            ''')
            return
        }

        // Generate the instance self struct containing parameters, state variables,
        // and outputs (the "self" struct). The form is slightly different
        // depending on whether its in a bank of reactors.
        if (instance.bankIndex >= 0) {
            pr(initializeTriggerObjects, '''
                «nameOfSelfStruct» = new_«reactorClass.name»();
            ''')
            // Set the bankIndex for the reactor
            pr(initializeTriggerObjectsEnd, '''
                «nameOfSelfStruct»->«targetBankIndex» = «instance.bankIndex»;
            ''')
        } else {
            pr(initializeTriggerObjects, '''
                «structType»* «nameOfSelfStruct» = new_«reactorClass.name»();
            ''')
            // Set the bankIndex to zero
            pr(initializeTriggerObjectsEnd, '''
                «nameOfSelfStruct»->«targetBankIndex» = 0;
            ''')
        }
        generateTraceTableEntries(instance, initializeTriggerObjects)
              
        generateReactorInstanceExtension(initializeTriggerObjects, instance, federate)

        // Generate code to initialize the "self" struct in the
        // __initialize_trigger_objects function.
        pr(initializeTriggerObjects, "//***** Start initializing " + fullName)

        // Start with parameters.
        generateParameterInitialization(initializeTriggerObjects, instance)
        
        // Once parameters are done, we can allocate memory for any multiports.
        // Allocate memory for outputs.
        for (output : reactorClass.toDefinition.outputs) {
            // If the port is a multiport, create an array.
            if (output.isMultiport) {
                initializeOutputMultiport(initializeTriggerObjects, output, nameOfSelfStruct, instance)
            } else {
                pr(initializeTriggerObjects, '''
                    // width of -2 indicates that it is not a multiport.
                    «nameOfSelfStruct»->__«output.name»__width = -2;
                ''')
            }
        }

        // For each reaction, allocate the arrays that will be used to
        // trigger downstream reactions.
        // Avoid allocating more than once (in case a port is in the
        // effects field of more than once reactor).
        val portAllocatedAlready = new HashSet<Port>()
        var reactionCount = 0
        for (reaction : reactorClass.toDefinition. allReactions) {
            if (federate === null || federate.containsReaction(reactorClass.toDefinition, reaction)) {
                // Count the output ports and inputs of contained reactors that
                // may be set by this reactor. This ignores actions in the effects.
                // Collect initialization statements for the output_produced array for the reaction
                // to point to the is_present field of the appropriate output.
                // These statements must be inserted after the array is malloc'd,
                // but we construct them while we are counting outputs.
                var outputCount = 0;
                val widthExpressions = new LinkedList<String>()
                val initialization = new StringBuilder()
                for (effect : reaction.effects) {
                    if (effect.variable instanceof Port) {
                        // The port name may be something like "out" or "c.in", where "c" is a contained reactor.
                        val port = effect.variable as Port
                        
                        // Create an expression for the starting index of the output_produced array.
                        var index = '' + outputCount
                        if (widthExpressions.size > 0) {
                            index += ' + ' + widthExpressions.join(' + ')
                        }
                        // Create the entry in the output_produced array for this port.
                        // If the port is a multiport, then we need to create an entry for each
                        // individual port.
                        if (port.isMultiport) {
                            // If the width is given as a numeric constant, then add that constant
                            // to the output count. Otherwise, assume it is a reference to one or more parameters.
                            val widthSpec = multiportWidthSpecInC(port, effect.container, instance)
                            
                            var allocate = false
                            if (!portAllocatedAlready.contains(effect.variable)) {
                                // Prevent allocating memory more than once for the same port.
                                portAllocatedAlready.add(port)
                                allocate = true
                            }
                            initializeReactionEffectMultiport(initializeTriggerObjectsEnd, initialization, effect, instance, reactionCount, index, allocate)
                            // Append the width of this port to an expression for the total number of
                            // outputs from this reaction.
                            try {
                                val widthNumber = Integer.decode(widthSpec)
                                outputCount += widthNumber
                            } catch (NumberFormatException ex) {
                                widthExpressions.add(widthSpec)
                            }
                        } else {
                            pr(initialization, '''
                                «nameOfSelfStruct»->___reaction_«reactionCount».output_produced[«index»]
                                        = &«nameOfSelfStruct»->«getStackPortMember('''__«ASTUtils.toText(effect)»''', "is_present")»;
                            ''')
                            outputCount++
                        }
                    }
                }
                // Next handle triggers of the reaction that come from a multiport output
                // of a contained reactor.  Also, handle startup and shutdown triggers.
                for (trigger : reaction.triggers) {
                    if (trigger instanceof VarRef
                        && (trigger as VarRef).variable instanceof Port
                    ) {
                        val port = (trigger as VarRef).variable as Port
                        val container = (trigger as VarRef).container
                        // If the port is a multiport, then we need to create an entry for each
                        // individual port.
                        if (port.isMultiport && container !== null) {
                            allocateMultiportOfContainedReactor(initializeTriggerObjectsEnd, port, container, instance)
                        }
                    }
                    if (trigger.isStartup) {
                        pr(initializeTriggerObjects, '''
                            __startup_reactions[«startupReactionCount++»] = &«nameOfSelfStruct»->___reaction_«reactionCount»;
                        ''')
                    } else if (trigger.isShutdown) {
                        pr(initializeTriggerObjects, '''
                            __shutdown_reactions[«shutdownReactionCount++»] = &«nameOfSelfStruct»->___reaction_«reactionCount»;
                        ''')
                        if (targetTracing) {
                            val description = getShortenedName(instance)
                            pr(initializeTriggerObjects, '''
                                _lf_register_trace_event(«nameOfSelfStruct», &(«nameOfSelfStruct»->___shutdown),
                                        trace_trigger, "«description».shutdown");
                            ''')
                        }
                    }
                }
                
                var outputCountExpr = '' + outputCount
                if (widthExpressions.size > 0) {
                    outputCountExpr += ' + ' + widthExpressions.join(' + ')
                }
                pr(initializeTriggerObjectsEnd, '''
                    // Total number of outputs produced by the reaction.
                    «nameOfSelfStruct»->___reaction_«reactionCount».num_outputs = «outputCountExpr»;
                    // Allocate arrays for triggering downstream reactions.
                    if («nameOfSelfStruct»->___reaction_«reactionCount».num_outputs > 0) {
                        «nameOfSelfStruct»->___reaction_«reactionCount».output_produced = (bool**)malloc(sizeof(bool*) * «nameOfSelfStruct»->___reaction_«reactionCount».num_outputs);
                        «nameOfSelfStruct»->___reaction_«reactionCount».triggers = (trigger_t***)malloc(sizeof(trigger_t**) * «nameOfSelfStruct»->___reaction_«reactionCount».num_outputs);
                        «nameOfSelfStruct»->___reaction_«reactionCount».triggered_sizes = (int*)malloc(sizeof(int) * «nameOfSelfStruct»->___reaction_«reactionCount».num_outputs);
                    }
                ''')
                pr(initializeTriggerObjectsEnd, '''
                    // Initialize the output_produced array.
                    «initialization.toString»
                ''')
            }
            // Increment the reactionCount even if the reaction is not in the federate
            // so that reaction indices are consistent across federates.
            reactionCount++
        }
        
        // Next, allocate memory for input multiports. 
        for (input : reactorClass.toDefinition.inputs) {
            // If the port is a multiport, create an array.
            if (input.isMultiport) {
                pr(initializeTriggerObjects, '''
                    «nameOfSelfStruct»->__«input.name»__width = «multiportWidthSpecInC(input, null, instance)»;
                    // Allocate memory for multiport inputs.
                    «nameOfSelfStruct»->__«input.name» = («variableStructType(input, reactorClass)»**)malloc(sizeof(«variableStructType(input, reactorClass)»*) * «nameOfSelfStruct»->__«input.name»__width); 
                    // Set inputs by default to an always absent default input.
                    for (int i = 0; i < «nameOfSelfStruct»->__«input.name»__width; i++) {
                        «nameOfSelfStruct»->__«input.name»[i] = &«nameOfSelfStruct»->__default__«input.name»;
                    }
                ''')
            } else {
                pr(initializeTriggerObjects, '''
                    // width of -2 indicates that it is not a multiport.
                    «nameOfSelfStruct»->__«input.name»__width = -2;
                ''')
            }
        }

        // Next, initialize the "self" struct with state variables.
        // These values may be expressions that refer to the parameter values defined above.        
        generateStateVariableInitializations(instance)

        // Generate reaction structs for the instance.
        generateRemoteTriggerTable(instance, federate)

        // Generate trigger objects for the instance.
        generateOffsetAndPeriodInitializations(instance)

        // Next, set the number of destinations,
        // which is used to initialize reference counts.
        // Reference counts are decremented by each destination reactor
        // at the conclusion of a time step. Hence, the initial reference
        // count should equal the number of destination _reactors_, not the
        // number of destination ports nor the number of destination reactions.
        // One of the destination reactors may be the container of this
        // instance because it may have a reaction to an output of this instance. 
        for (output : instance.outputs) {
            if (output instanceof MultiportInstance) {
                var j = 0
                for (multiportInstance : output.instances) {
                    var numDestinations = multiportInstance.numDestinationReactors
                    pr(initializeTriggerObjectsEnd, '''
                        «nameOfSelfStruct»->«getStackPortMember('''__«output.name»[«j»]''', "num_destinations")» = «numDestinations»;
                    ''')
                    j++
                }
            } else {
                var numDestinations = output.numDestinationReactors
                pr(initializeTriggerObjectsEnd, '''
                    «nameOfSelfStruct»->«getStackPortMember('''__«output.name»''', "num_destinations")» = «numDestinations»;
                ''')
            }
        }
        
        // Do the same for inputs of contained reactors that are sent data by reactions
        // of this reactor.
        for (reaction : instance.reactions) {
            if (federate === null || federate.containsReaction(
                instance.definition.reactorClass.toDefinition,
                reaction.definition
            )) {
                // Handle reactions that produce outputs sent to inputs
                // of contained reactors.  An input port can have only
                // one source, so we can immediately generate the initialization.
                for (port : reaction.effects.filter(PortInstance)) {
                    if (port.isInput) {
                        var numDestinations = 0
                        if(!port.dependentReactions.isEmpty) numDestinations = 1
                        numDestinations += port.dependentPorts.size
                        // If it is a multiport, then the struct port object is a pointer.
                        // Otherwise, it is the actual port struct.
                        var portIndex = stackStructOperator // '.'
                        if (port.multiportIndex >= 0) {
                            portIndex = '[' + port.multiportIndex + ']->'
                        }
                        pr(initializeTriggerObjectsEnd, '''
                            «nameOfSelfStruct»->__«port.parent.name».«port.name»«portIndex»num_destinations = «numDestinations»;
                        ''')
                    }
                }
            }
        }

        // Next, initialize actions by creating a lf_token_t in the self struct.
        // This has the information required to allocate memory for the action payload.
        // Skip any action that is not actually used as a trigger.
        val triggersInUse = instance.triggers
        for (action : instance.actions) {
            // Skip this step if the action is not in use. 
            if (triggersInUse.contains(action)) {
                var type = (action.definition as Action).inferredType
                var payloadSize = "0"
                
                if (!type.isUndefined) {
                    var String typeStr = type.targetType
                    if (isTokenType(type)) {
                        typeStr = typeStr.rootType
                    } else {
                        typeStr = type.targetType
                    }
                    if (typeStr !== null && !typeStr.equals("") && !typeStr.equals("void")) {
                        payloadSize = '''sizeof(«typeStr»)'''
                    }    
                }
            
                // Create a reference token initialized to the payload size.
                // This token is marked to not be freed so that the trigger_t struct
                // always has a reference token.
                pr(initializeTriggerObjects,
                    '''
                    «nameOfSelfStruct»->___«action.name».token = __create_token(«payloadSize»);
                    «nameOfSelfStruct»->___«action.name».is_present = false;
                    '''
                )
                // At the start of each time step, we need to initialize the is_present field
                // of each action's trigger object to false and free a previously
                // allocated token if appropriate. This code sets up the table that does that.
                pr(initializeTriggerObjects, '''
                    __tokens_with_ref_count[«startTimeStepTokens»].token
                            = &«nameOfSelfStruct»->___«action.name».token;
                    __tokens_with_ref_count[«startTimeStepTokens»].is_present
                            = &«nameOfSelfStruct»->___«action.name».is_present;
                    __tokens_with_ref_count[«startTimeStepTokens»].reset_is_present = true;
                ''')
                startTimeStepTokens++
            }
        }
        // Handle reaction local deadlines.
        reactionCount = 0
        for (reaction : instance.reactions) {
            if (federate === null || federate.containsReaction(
                instance.definition.reactorClass.toDefinition,
                reaction.definition
            )) {
                if (reaction.declaredDeadline !== null) {
                    var deadline = reaction.declaredDeadline.maxDelay
                    val reactionStructName = '''«selfStructName(reaction.parent)»->___reaction_«reactionCount»'''
                    pr(initializeTriggerObjects, '''
                        «reactionStructName».deadline = «timeInTargetLanguage(deadline)»;
                    ''')
                }
            }
            // Increment the reaction count even if not in the federate for consistency.
            reactionCount++;
        }
        for (child : instance.children) {
            if (reactorBelongsToFederate(child, federate)) {
                generateReactorInstance(child, federate)
            }
        }
        
        // For this instance, define what must be done at the start of
        // each time step. This sets up the tables that are used by the
        // __start_time_step() function in reactor_common.c.
        // Note that this function is also run once at the end
        // so that it can deallocate any memory.
        generateStartTimeStep(instance, federate)
        pr(initializeTriggerObjects, "//***** End initializing " + fullName)
    }
    
    
    /**
     * Generate code that is executed while the reactor instance is being initialized
     * @param initializationCode The StringBuilder appended to __initialize_trigger_objects()
     * @param instance The reactor instance
     * @param federate The federate instance
     */
    def void generateReactorInstanceExtension(StringBuilder initializationCode, ReactorInstance instance, FederateInstance federate) {
        // Do nothing
    }
    
    /**
     * Generate code that initializes the state variables for a given instance.
     * Unlike parameters, state variables are uniformly initialized for all instances
     * of the same reactor.
     * @param instance The reactor class instance
     * @return Initialization code fore state variables of instance
     */
    def generateStateVariableInitializations(ReactorInstance instance) {
        val reactorClass = instance.definition.reactorClass
        val nameOfSelfStruct = selfStructName(instance)
        for (stateVar : reactorClass.toDefinition.stateVars) {

            val initializer = getInitializer(stateVar, instance)
            if (stateVar.initialized) {
                if (stateVar.isOfTimeType) {
                    pr(initializeTriggerObjects, nameOfSelfStruct + "->" + stateVar.name + " = " + initializer + ";")
                } else {
                    // If the state is initialized with a parameter, then do not use
                    // a temporary variable. Otherwise, do, because
                    // static initializers for arrays and structs have to be handled
                    // this way, and there is no way to tell whether the type of the array
                    // is a struct.
                    if (stateVar.isParameterized && stateVar.init.size > 0) {
                        pr(initializeTriggerObjects,
                            nameOfSelfStruct + "->" + stateVar.name + " = " + initializer + ";")
                    } else {
                        var temporaryVariableName = instance.uniqueID + '_initial_' + stateVar.name
                        // To ensure uniqueness, if this reactor is in a bank, append the bank member index.
                        if (instance.bank !== null) {
                            temporaryVariableName += "_" + instance.bankIndex
                        }
                        // Array type has to be handled specially because C doesn't accept
                        // type[] as a type designator.
                        // Use the superclass to avoid [] being replaced by *.
                        var type = super.getTargetType(stateVar.inferredType)
                        val matcher = arrayPatternVariable.matcher(type)
                        if (matcher.find()) {
                            // If the state type ends in [], then we have to move the []
                            // because C is very picky about where this goes. It has to go
                            // after the variable name.
                            pr(
                                initializeTriggerObjects,
                                "static " + matcher.group(1) + " " + temporaryVariableName + "[] = " + initializer + ";"
                            )
                        } else {
                            pr(
                                initializeTriggerObjects,
                                "static " + type + " " + temporaryVariableName + " = " + initializer + ";"
                            )
                        }
                        pr(
                            initializeTriggerObjects,
                            nameOfSelfStruct + "->" + stateVar.name + " = " + temporaryVariableName + ";"
                        )
                    }
                }
            }
        }
    }
    
    /**
     * Generate code to allocate memory for a multiport of a contained reactor
     * @param builder The StringBuilder that the allocation code is appended to
     * @param port The multiport of a contained reactor
     * @param container The container of the contained reactor
     * @param instance The ReactorInstance of the contained reactor
     * @return allocation code
     */
    def allocateMultiportOfContainedReactor(StringBuilder builder, Port port, Instantiation container, ReactorInstance instance) {
        var nameOfSelfStruct = selfStructName(instance)
        // If the width is given as a numeric constant, then add that constant
        // to the output count. Otherwise, assume it is a reference to one or more parameters.
        val widthSpec = multiportWidthSpecInC(port, container, instance)
        val containerName = container.name
        val portStructType = variableStructType(port, container.reactorClass)
        pr(builder, '''
            «nameOfSelfStruct»->__«containerName».«port.name»__width = «widthSpec»;
            // Allocate memory to store pointers to the multiport outputs of a contained reactor.
            «nameOfSelfStruct»->__«containerName».«port.name» = («portStructType»**)malloc(sizeof(«portStructType»*) 
                    * «nameOfSelfStruct»->__«containerName».«port.name»__width);
        ''')
    }
    
    /**
     * Generate runtime initialization code for parameters of a given reactor instance
     * @param builder The StringBuilder used to append the initialization code to
     * @param instance The reactor instance
     * @return initialization code
     */
    def generateParameterInitialization(StringBuilder builder, ReactorInstance instance) {
        var nameOfSelfStruct = selfStructName(instance)
        // Array type parameters have to be handled specially.
        // Use the superclass getTargetType to avoid replacing the [] with *.
        for (parameter : instance.parameters) {
            // NOTE: we now use the resolved literal value. For better efficiency, we could
            // store constants in a global array and refer to its elements to avoid duplicate
            // memory allocations.
            val targetType = super.getTargetType(parameter.type)
            val matcher = arrayPatternVariable.matcher(targetType)
            if (matcher.find()) {
                // Use an intermediate temporary variable so that parameter dependencies
                // are resolved correctly.
                val temporaryVariableName = parameter.uniqueID
                pr(builder, '''
                    static «matcher.group(1)» «temporaryVariableName»[] = «parameter.getInitializer»;
                    «nameOfSelfStruct»->«parameter.name» = «temporaryVariableName»;
                ''')
            } else {
                pr(builder, '''
                    «nameOfSelfStruct»->«parameter.name» = «parameter.getInitializer»; 
                ''')
            }

        }
    }
    
    /**
     * A function used to generate initialization code for an output multiport
     * @param builder The generated code is put into builder
     * @param output The output port to be initialized
     * @name
     */
    def initializeOutputMultiport(StringBuilder builder, Output output, String nameOfSelfStruct, ReactorInstance instance) {
        val reactor = instance.definition.reactorClass
        pr(builder, '''
            «nameOfSelfStruct»->__«output.name»__width = «multiportWidthSpecInC(output, null, instance)»;
            // Allocate memory for multiport output.
            «nameOfSelfStruct»->__«output.name» = («variableStructType(output, reactor)»*)malloc(sizeof(«variableStructType(output, reactor)») * «nameOfSelfStruct»->__«output.name»__width); 
        ''')
    }
    
    /**
     * Generate instantiation and initialization code for an output multiport of a reaction.
     * The instantiations and the initializations are put into two separate StringBuilders
     * in case delayed initialization is desirable.
     * @param instantiation The StringBuilder used to put code that allocates overall memory for a multiport
     * @param initialization The StringBuilderused to put code that initializes members of a multiport
     * @param effect The output effect of a given reaction
     * @param instance The reaction instance itself
     * @param reactionIdx The index of the reaction in the Reactor
     * @param startIdx The index used to figure out the starting position of the output_produced array
     * @param allocate If true, then allocate memory. Otherwise, assume the memory has been previously allocated.
     */
    def initializeReactionEffectMultiport(
        StringBuilder instantiation, 
        StringBuilder initialization, 
        VarRef effect, 
        ReactorInstance instance, 
        int reationIdx, 
        String startIdx,
        boolean allocate
    ) {
        val port = effect.variable as Port
        val reactorClass = instance.definition.reactorClass
        val nameOfSelfStruct = selfStructName(instance)
        // If the width is given as a numeric constant, then add that constant
        // to the output count. Otherwise, assume it is a reference to one or more parameters.
        val widthSpec = multiportWidthSpecInC(port, effect.container, instance)
        // Allocate memory where the data produced by the reaction will be stored
        // and made available to the input of the contained reactor.
        // This is done differently for ports like "c.in" than "out".
        // This has to go at the end of the initialize_trigger_objects() function
        // because the self struct of contained reactors has not yet been defined.
        // FIXME: The following mallocs are not freed by the destructor!
        if (effect.container === null) {
            // This has form "out".
            val portStructType = variableStructType(port, reactorClass)
            if (allocate) {
                pr(instantiation, '''
                    «nameOfSelfStruct»->__«port.name»__width = «widthSpec»;
                    // Allocate memory to store output of reaction.
                    «nameOfSelfStruct»->__«port.name» = («portStructType»*)malloc(sizeof(«portStructType») 
                        * «nameOfSelfStruct»->__«port.name»__width); 
                ''')
            }
            pr(initialization, '''
                for (int i = 0; i < «widthSpec»; i++) {
                    «nameOfSelfStruct»->___reaction_«reationIdx».output_produced[«startIdx» + i]
                            = &«nameOfSelfStruct»->«getStackPortMember('''__«ASTUtils.toText(effect)»[i]''', "is_present")»;
                }
            ''')
        } else {
            // This has form "c.in".
            val containerName = effect.container.name
            val portStructType = variableStructType(port, effect.container.reactorClass)
            if (allocate) {
                pr(instantiation, '''
                    «nameOfSelfStruct»->__«containerName».«port.name»__width = «widthSpec»;
                    // Allocate memory for to store output of reaction feeding a multiport input of a contained reactor.
                    «nameOfSelfStruct»->__«containerName».«port.name» = («portStructType»**)malloc(sizeof(«portStructType»*) 
                        * «nameOfSelfStruct»->__«containerName».«port.name»__width);
                    for (int i = 0; i < «nameOfSelfStruct»->__«containerName».«port.name»__width; i++) {
                        «nameOfSelfStruct»->__«containerName».«port.name»[i] = («portStructType»*)malloc(sizeof(«portStructType»));
                    }
                ''')
                }
            pr(initialization, '''
                for (int i = 0; i < «widthSpec»; i++) {
                    «nameOfSelfStruct»->___reaction_«reationIdx».output_produced[«startIdx» + i]
                            = &«nameOfSelfStruct»->__«ASTUtils.toText(effect)»[i]->is_present;
                }
            ''')
        }
    }
    
    /**
     * If the argument is a multiport, return a string that is a valid
     * C expression consisting of an (optional) integer added to any number of
     * parameter references on the specified self struct.
     * @param port The port.
     * @param contained If the port belongs to a contained reactor, then
     *  the contained reactor's instantiation. Otherwise, null.
     * @param reactorInstance The reactor referring to this port.
     * @return The width expression for a multiport or an empty string if it is
     *  not a multiport.
     */
    protected def String multiportWidthSpecInC(Port port, Instantiation contained, ReactorInstance reactorInstance) {
        var result = new StringBuilder()
        var count = 0
        // Caution: If port belongs to a contained reactor, the self struct needs to be that
        // of the contained reactor instance, not this container.
        var selfStruct = selfStructName(reactorInstance)
        if (contained !== null) {
            selfStruct = selfStructName(reactorInstance.getChildReactorInstance(contained))
        }
        if (port.widthSpec !== null) {
            if (!port.widthSpec.ofVariableLength) {
                for (term : port.widthSpec.terms) {
                    if (term.parameter !== null) {
                        result.append(selfStruct)
                        result.append('->')
                        result.append(getTargetReference(term.parameter))
                    } else {
                        count += term.width
                    }
                }
            }
        }
        if (count > 0) {
            if (result.length > 0) {
                result.append(' + ')
            }
            result.append(count)
        }
        return result.toString
    }
    
    protected def getInitializer(StateVar state, ReactorInstance parent) {
        var list = new LinkedList<String>();

        for (i : state?.init) {
            if (i.parameter !== null) {
                list.add(parent.selfStructName + "->" + i.parameter.name)
            } else if (state.isOfTimeType) {
                list.add(i.targetTime)
            } else {
                list.add(i.targetValue)
            }
        }
        
        if (list.size == 1)
            return list.get(0)
        else
            return list.join('{', ', ', '}', [it])
    }
    
    /** Return true if the specified reactor instance belongs to the specified
     *  federate. This always returns true if the specified federate is
     *  null or a singleton. Otherwise, it returns true only if the
     *  instance is contained by the main reactor and the instance name
     *  was included in the 'reactors' property of the targets 'federates'
     *  specification.
     *  @param instance A reactor instance.
     *  @param federate A federate null if there are no federates.
     */
    def reactorBelongsToFederate(ReactorInstance instance, FederateInstance federate) {
        if (federate === null || federate.isSingleton) {
            return true
        } else {
            if (instance.parent === this.main 
                && !federate.contains(instance.name)
            ) {
                return false
            } else {
                return true
            }
        }
    }

    /** Set the reaction priorities based on dependency analysis.
     *  @param reactor The reactor on which to do this.
     *  @param federate A federate to conditionally generate code for
     *   contained reactors or null if there are no federates.
     */
    def void setReactionPriorities(ReactorInstance reactor, FederateInstance federate) {
        // Use "reactionToReactionTName" property of reactionInstance
        // to set the levels.
        var reactionCount = 0
        for (reactionInstance : reactor.reactions) {
            if (federate === null || federate.containsReaction(
                reactor.definition.reactorClass.toDefinition,
                reactionInstance.definition
            )) {
                val reactionStructName = '''«selfStructName(reactionInstance.parent)»->___reaction_«reactionCount»'''
                val reactionIndex = "0x" + (reactionInstance.deadline.toNanoSeconds.shiftLeft(16)).or(
                    new BigInteger(reactionInstance.level.toString)).toString(16) + "LL"
                pr('''
                    «reactionStructName».chain_id = «reactionInstance.chainID.toString»;
                    // index is the OR of level «reactionInstance.level» and 
                    // deadline «reactionInstance.deadline.toNanoSeconds» shifted left 16 bits.
                    «reactionStructName».index = «reactionIndex»;
                ''')
            }
            // Increment reaction count even if it is not in the federate for consistency.
            reactionCount++;
        }
        for (child : reactor.children) {
            if (reactorBelongsToFederate(child, federate)) {
                setReactionPriorities(child, federate)
            }
        }
    }

    // //////////////////////////////////////////
    // // Protected methods.

    /** Return a set of targets that are acceptable to this generator.
     *  Imported files that are Lingua Franca files must specify targets
     *  in this set or an error message will be reported and the import
     *  will be ignored. The returned set contains only "C".
     */
    override acceptableTargets() {
        acceptableTargetSet
    }

    /**
     * Generate code for the body of a reaction that takes an input and
     * schedules an action with the value of that input.
     * @param action The action to schedule
     * @param port The port to read from
     */
    override generateDelayBody(Action action, VarRef port) { 
        val ref = generateVarRef(port);
        // Note that the action.type set by the base class is actually
        // the port type.
        if (action.inferredType.isTokenType) {
            '''
            if («ref»->is_present) {
                // Put the whole token on the event queue, not just the payload.
                // This way, the length and element_size are transported.
                schedule_token(«action.name», 0, «ref»->token);
            }
            '''
        } else {
            '''
            schedule_copy(«action.name», 0, &«ref»->value, 1);  // Length is 1.
            '''
        }
    }
    
    /**
     * Generate code for the body of a reaction that is triggered by the
     * given action and writes its value to the given port. This realizes
     * the receiving end of a logical delay specified with the 'after'
     * keyword.
     * @param action The action that triggers the reaction
     * @param port The port to write to.
     */
    override generateForwardBody(Action action, VarRef port) {
        val outputName = generateVarRef(port)
        if (action.inferredType.isTokenType) {
            // Forward the entire token and prevent freeing.
            // Increment the ref_count because it will be decremented
            // by both the action handling code and the input handling code.
            '''
            «DISABLE_REACTION_INITIALIZATION_MARKER»
            self->__«outputName».value = («action.inferredType.targetType»)self->___«action.name».token->value;
            self->__«outputName».token = (lf_token_t*)self->___«action.name».token;
            ((lf_token_t*)self->___«action.name».token)->ref_count++;
            self->«getStackPortMember('''__«outputName»''', "is_present")» = true;
            '''
        } else {
            '''
            SET(«outputName», «action.name»->value);
            '''
        }
    }

    /**
     * Generate code for the body of a reaction that handles the
     * action that is triggered by receiving a message from a remote
     * federate.
     * @param action The action.
     * @param sendingPort The output port providing the data to send.
     * @param receivingPort The ID of the destination port.
     * @param receivingPortID The ID of the destination port.
     * @param sendingFed The sending federate.
     * @param receivingFed The destination federate.
     * @param type The type.
     */
    override generateNetworkReceiverBody(
        Action action,
        VarRef sendingPort,
        VarRef receivingPort,
        int receivingPortID, 
        FederateInstance sendingFed,
        FederateInstance receivingFed,
        InferredType type
    ) {
        // Adjust the type of the action and the receivingPort.
        // If it is "string", then change it to "char*".
        // This string is dynamically allocated, and type 'string' is to be
        // used only for statically allocated strings.
        if (action.type.targetType == "string") {
            action.type.code = null
            action.type.id = "char*"
        }
        if ((receivingPort.variable as Port).type.targetType == "string") {
            (receivingPort.variable as Port).type.code = null
            (receivingPort.variable as Port).type.id = "char*"
        }

        val sendRef = generateVarRef(sendingPort)
        val receiveRef = generateVarRef(receivingPort)
        val result = new StringBuilder()
        result.append('''
            // Receiving from «sendRef» in federate «sendingFed.name» to «receiveRef» in federate «receivingFed.name»
            «IF isFederatedAndDecentralized»
                DEBUG_PRINT("Received a message with intended tag of (%lld, %u).", «receiveRef»->intended_tag.time, «receiveRef»->intended_tag.microstep);
            «ENDIF»
        ''')
        if (isFederatedAndDecentralized) {
            result.append('''
                // Transfer the intended tag from the action to the port
                «receiveRef»->intended_tag = «action.name»->trigger->intended_tag;
            ''')
        }
        if (isTokenType(type)) {
            result.append('''
                SET_TOKEN(«receiveRef», «action.name»->token);
            ''')
        } else {
            // NOTE: Docs say that malloc'd char* is freed on conclusion of the time step.
            // So passing it downstream should be OK.
            result.append('''
                SET(«receiveRef», «action.name»->value);
            ''')
        }
        return result.toString
    }

    /**
     * Generate code for the body of a reaction that handles an output
     * that is to be sent over the network.
     * @param sendingPort The output port providing the data to send.
     * @param receivingPort The ID of the destination port.
     * @param receivingPortID The ID of the destination port.
     * @param sendingFed The sending federate.
     * @param receivingFed The destination federate.
     * @param type The type.
     * @param isPhysical Indicates whether the connection is physical or not
     * @param delay The delay value imposed on the connection using after
     */
    override generateNetworkSenderBody(
        VarRef sendingPort,
        VarRef receivingPort,
        int receivingPortID, 
        FederateInstance sendingFed,
        FederateInstance receivingFed,
        InferredType type,
        boolean isPhysical,
        Delay delay
    ) { 
        val sendRef = generateVarRef(sendingPort)
        val receiveRef = generateVarRef(receivingPort)
        val result = new StringBuilder()
        result.append('''
            // Sending from «sendRef» in federate «sendingFed.name» to «receiveRef» in federate «receivingFed.name»
        ''')
        // If the connection is physical and the receiving federate is remote, send it directly on a socket.
        // If the connection is physical and the receiving federate is local, send it via shared memory. FIXME: not implemented yet
        // If the connection is logical and the coordination mode is centralized, send via RTI.
        // If the connection is logical and the coordination mode is decentralized, send directly
        var String socket;
        var String messageType;
        
        // The additional delay in absence of after
        // is  -1. This has a special meaning
        // in send_timed_message
        // (@see send_timed_message in lib/core/federate.c).
        // In this case, the sender will send
        // its current tag as the timestamp
        // of the outgoing message without adding a microstep delay.
        // If the user has assigned an after delay 
        // (that can be zero) either as a time
        // value (e.g., 200 msec) or as a literal
        // (e.g., a parameter), that delay in nsec
        // will be passed to send_timed_message and added to 
        // the current timestamp. If after delay is 0,
        // send_timed_message will use the current tag +
        // a microstep as the timestamp of the outgoing message.
        // FIXME: implementation of tag is currently incomplete
        // in the C target. Therefore, the nuances regarding
        // the microstep delay are currently not implemented.
        var String additionalDelayString = '-1';
        if (delay !== null) {
            additionalDelayString = (new TimeValue(delay.interval, delay.unit)).toNanoSeconds.toString;
            // FIXME: handle the case where the delay is a parameter.
        }
        if (isPhysical) {
            socket = '''_lf_federate_sockets_for_outbound_p2p_connections[«receivingFed.id»]'''
            messageType = "P2P_MESSAGE"            
        }else if (targetCoordination.equals("decentralized")) {
            socket = '''_lf_federate_sockets_for_outbound_p2p_connections[«receivingFed.id»]'''
            messageType = "P2P_TIMED_MESSAGE"
        } else {
            // Logical connection
            // Send the message via rti
            socket = '''_lf_rti_socket_TCP'''
            messageType = "TIMED_MESSAGE"
        }
        
        
        var String sendingFunction = '''send_timed_message'''
        var String commonArgs = '''«additionalDelayString», «socket», «messageType», «receivingPortID», «receivingFed.id», message_length'''
        if (isPhysical) {
            // Messages going on a physical connection do not
            // carry a timestamp or require the delay;
            sendingFunction = '''send_message'''            
            commonArgs = '''«socket», «messageType», «receivingPortID», «receivingFed.id», message_length'''
        }
        
        if (isTokenType(type)) {
            // NOTE: Transporting token types this way is likely to only work if the sender and receiver
            // both have the same endianess. Otherwise, you have to use protobufs or some other serialization scheme.
            result.append('''
                size_t message_length = «sendRef»->token->length * «sendRef»->token->element_size;
                «sendRef»->token->ref_count++;
                «sendingFunction»(«commonArgs», (unsigned char*) «sendRef»->value);
                __done_using(«sendRef»->token);
            ''')
        } else {
            // Handle native types.
            // string types need to be dealt with specially because they are hidden pointers.
            // void type is odd, but it avoids generating non-standard expression sizeof(void),
            // which some compilers reject.
            var lengthExpression = switch(type.targetType) {
                case 'string': '''strlen(«sendRef»->value) + 1'''
                case 'void': '0'
                default: '''sizeof(«type.targetType»)'''
            }
            var pointerExpression = switch(type.targetType) {
                case 'string': '''(unsigned char*) «sendRef»->value'''
                default: '''(unsigned char*)&«sendRef»->value'''
            }
            result.append('''
            size_t message_length = «lengthExpression»;
            «sendingFunction»(«commonArgs», «pointerExpression»);
            ''')
        }
        return result.toString
    }

    /** Generate #include of pqueue.c and either reactor.c or reactor_threaded.c
     *  depending on whether threads are specified in target directive.
     *  As a side effect, this populates the runCommand and compileCommand
     *  private variables if such commands are specified in the target directive.
     */
    override generatePreamble() {
        
        if (targetLoggingLevel !== null && targetLoggingLevel.equals("DEBUG")) {
            pr('''
                #define LOG_LEVEL 2
            ''')
        } else if (targetLoggingLevel?.equals("LOG")) {
            pr('''
                #define LOG_LEVEL 1
            ''')
        }
        
        if (isFederated) {
            // FIXME: Instead of checking
            // #ifdef _LF_IS_FEDERATED, we could
            // use #if (NUMBER_OF_FEDERATES > 1)
            // To me, the former is more accurate.
            pr('''
                #define _LF_IS_FEDERATED
            ''')
            if (targetCoordination.equals("centralized")) {
                // The coordination is centralized.
                pr('''
                    #define _LF_COORD_CENTRALIZED
                ''')                
            } else if (targetCoordination.equals("decentralized")) {                        
                // The coordination is decentralized
                pr('''
                    #define _LF_COORD_DECENTRALIZED
                ''')
            }
        }
        
        includeTargetLanguageHeaders()

        pr('#define NUMBER_OF_FEDERATES ' + federates.length);
                        
        // Handle target parameters.
        // First, if there are federates, then ensure that threading is enabled.
        if (targetThreads === 0 && federates.length > 1) {
            targetThreads = 1
        }

        includeTargetLanguageSourceFiles()
        
        // Do this after the above includes so that the preamble can
        // call built-in functions.
        super.generatePreamble()

        parseTargetParameters()
        
        // Make sure src-gen directory exists.
        val srcGenDir = new File(srcGenPath + File.separator)
        srcGenDir.mkdirs
        
        // Handle .proto files.
        for (file : this.protoFiles) {
            this.processProtoFile(file)
            val dotIndex = file.lastIndexOf('.')
            var rootFilename = file
            if (dotIndex > 0) {
                rootFilename = file.substring(0, dotIndex)
            }
            pr('#include "' + rootFilename + '.pb-c.h"')
        }
    }
    
    /**
     * Parse the target parameters and set flags to the runCommand
     * accordingly.
     */
    def parseTargetParameters() {
        if (targetFast) {
            // The runCommand has a first entry that is ignored but needed.
            if (runCommand.length === 0) {
                runCommand.add("X")
            }
            runCommand.add("-f")
            runCommand.add("true")
        }
        if (targetKeepalive) {
            // The runCommand has a first entry that is ignored but needed.
            if (runCommand.length === 0) {
                runCommand.add("X")
            }
            runCommand.add("-k")
            runCommand.add("true")
        }
        if (targetTimeout >= 0) {
            // The runCommand has a first entry that is ignored but needed.
            if (runCommand.length === 0) {
                runCommand.add("X")
            }
            runCommand.add("-o")
            runCommand.add(Integer.toString(targetTimeout))
            runCommand.add(targetTimeoutUnit.toString)
        }
        
    }
    
    /** Add necessary header files specific to the target language.
     *  Note. The core files always need to be (and will be) copied 
     *  uniformly across all target languages.
     */
    protected def includeTargetLanguageHeaders() {
        if (targetTracing) {
            pr('#define LINGUA_FRANCA_TRACE')
        }
        pr('#include "ctarget.h"')
        if (targetTracing) {
            pr('#include "core/trace.c"')            
        }
    }
    
    /** Add necessary source files specific to the target language.  */
    protected def includeTargetLanguageSourceFiles() {
        if (targetThreads > 0) {
            // Set this as the default in the generated code,
            // but only if it has not been overridden on the command line.
            pr(startTimers, '''
                if (_lf_number_of_threads == 0) {
                   _lf_number_of_threads = «targetThreads»;
                }
            ''')
            pr("#include \"core/reactor_threaded.c\"")
        } else {
            pr("#include \"core/reactor.c\"")
        }
        if (federates.length > 1) {
            pr("#include \"core/federate.c\"")
        }
    }

    // Regular expression pattern for compiler error messages with resource
    // and line number information. The first match will a resource URI in the
    // form of "file:/path/file.lf". The second match will be a line number.
    // The third match is a character position within the line.
    // The fourth match will be the error message.
    static final Pattern compileErrorPattern = Pattern.compile("^(file:/.*):([0-9]+):([0-9]+):(.*)$");
    
    /** Given a line of text from the output of a compiler, return
     *  an instance of ErrorFileAndLine if the line is recognized as
     *  the first line of an error message. Otherwise, return null.
     *  @param line A line of output from a compiler or other external
     *   tool that might generate errors.
     *  @return If the line is recognized as the start of an error message,
     *   then return a class containing the path to the file on which the
     *   error occurred (or null if there is none), the line number (or the
     *   string "1" if there is none), the character position (or the string
     *   "0" if there is none), and the message (or an empty string if there
     *   is none).
     */
    override parseCommandOutput(String line) {
        val matcher = compileErrorPattern.matcher(line)
        if (matcher.find()) {
            val result = new ErrorFileAndLine()
            result.filepath = matcher.group(1)
            result.line = matcher.group(2)
            result.character = matcher.group(3)
            result.message = matcher.group(4)
            
            if (result.message.toLowerCase.contains("warning:")) {
                result.isError = false
            }
            return result
        }
        return null as ErrorFileAndLine
    }
    
    
    /**
     * Strip all line directives from the given C code.
     * @param code The code to remove # line directives from.
     * @return The code without #line directives.
     */
     def removeLineDirectives(String code) {
        
        val separator = System.getProperty("line.separator")
        val lines = code.split(separator)
        
        val builder = new StringBuilder("")
        
        for(line : lines) {
            val trimmedLine = line.trim()
            if(!trimmedLine.startsWith("#line")) {
                builder.append(line).append(separator)
            }
        }
        return builder.toString()
     }
        
    // //////////////////////////////////////////
    // // Private methods.
    
    /** Perform deferred initializations in initialize_trigger_objects.
     *  @param federate The federate for which we are doing this.
     */
    private def doDeferredInitialize(FederateInstance federate) {
        // First, populate the trigger tables for each output.
        // The entries point to the trigger_t structs for the destination inputs.
        pr('// doDeferredInitialize')

        // For outputs that are not primitive types (of form type* or type[]),
        // create a default token on the self struct.
        createDefaultTokens(main, federate)

        // Next, for every input port, populate its "self" struct
        // fields with pointers to the output port that sends it data.
        connectInputsToOutputs(main, federate)
    }

    /** Generate assignments of pointers in the "self" struct of a destination
     *  port's reactor to the appropriate entries in the "self" struct of the
     *  source reactor.
     *  @param instance The reactor instance.
     *  @param federate The federate for which we are generating code or null
     *   if there is no federation.
     */
    private def void connectInputsToOutputs(ReactorInstance instance, FederateInstance federate) {
        if (!reactorBelongsToFederate(instance, federate)) {
            return;
        }
        pr('''// Connect inputs and outputs for reactor «instance.getFullName».''')
        // For destinations that are multiports, need to count channels
        // in case there is more than one connection.
        var destinationChannelCount = new LinkedHashMap<PortInstance,Integer>()
        for (source : instance.destinations.keySet) {
            // If the source is an input port, find the ultimate source,
            // which could be the input port if it is written to by a reaction
            // or it could be an upstream output port. 
            var eventualSource = sourcePort(source)
            
            // We assume here that all connections across federates have been
            // broken and replaced by reactions handling the communication.
            // Moreover, if the eventual source is an input and it is NOT
            // written to by a reaction, then it is dangling, so we skip it.
            if (reactorBelongsToFederate(eventualSource.parent, federate)
                && (eventualSource.isOutput
                || eventualSource.dependsOnReactions.size > 0)
            ) {
                val destinations = instance.destinations.get(source)
                // For multiports, need to count the channels in case there are multiple
                // destinations.
                var sourceChannelCount = 0
                for (destination : destinations) {
                    // Check to see if the destination reactor belongs to the federate.
                    if (reactorBelongsToFederate(destination.parent, federate)) {
                        // If the destination is an output, then skip this step.
                        // Outputs are handled by finding the transitive closure
                        // (finding the eventual inputs).
                        if (destination.isInput) {
                            var comment = ''
                            if (source !== eventualSource) {
                                comment = ''' (eventual source is «eventualSource.getFullName»)'''
                            }
                            val destStructType = variableStructType(
                                destination.definition as TypedVariable,
                                destination.parent.definition.reactorClass
                            )
                            // There are four cases, depending on whether the source or
                            // destination or both are multiports.
                            if (eventualSource instanceof MultiportInstance) {
                                // Source is a multiport. 
                                // Number of available channels:
                                var width = eventualSource.instances.size - sourceChannelCount
                                // If there are no more available channels, there is nothing to do.
                                if (width > 0) {
                                    if (destination instanceof MultiportInstance) {
                                        // Source and destination are both multiports.
                                        // First, get the first available destination channel.
                                        var destinationChannel = destinationChannelCount.get(destination)
                                        if (destinationChannel === null) {
                                            destinationChannel = 0
                                            destinationChannelCount.put(destination, 1)
                                        } else {
                                            // Add the width of the source to the index of the destination's
                                            // next available channel. This may be out of bounds for the
                                            // destination.
                                            destinationChannelCount.put(destination, destinationChannel + width)
                                        }
                                        // There will be nothing to do if the destination channel index
                                        // is out of bounds.
                                        if (destinationChannel < destination.instances.size) {
                                            // There is at least one available channel at the destination.
                                            // The number of connections now will be the minimum of the
                                            // source width and the number of remaining channels at the
                                            // destination.
                                            if (destination.instances.size - destinationChannel < width) {
                                                width = destination.instances.size - destinationChannel
                                            }
                                            // Finally, we can generate the code to make the connections.
                                            pr('''
                                                // Connect «source.getFullName»«comment» to input port «destination.getFullName»
                                                int j = «sourceChannelCount»;
                                                for (int i = «destinationChannel»; i < «destinationChannel» + «width»; i++) {
                                                    «destinationReference(destination)»[i]
                                                        = («destStructType»*)«sourceReference(eventualSource)»[j++];
                                                }
                                            ''')
                                            sourceChannelCount += width
                                        } else {
                                            pr('''
                                                // No destination channels available for connection from
                                                // «source.getFullName»«comment» to input port «destination.getFullName».
                                            ''')
                                        }
                                    } else {
                                        // Source is a multiport, destination is a single port.
                                        pr('''
                                            // Connect «source.getFullName»«comment» to input port «destination.getFullName»
                                            «destinationReference(destination)»
                                                    = («destStructType»*)«sourceReference(eventualSource)»[«sourceChannelCount»];
                                        ''')
                                        sourceChannelCount++
                                    }
                                } else {
                                    pr('''
                                        // No source channels available for connection from
                                        // «source.getFullName»«comment» to input port «destination.getFullName».
                                    ''')
                                }
                            } else if (destination instanceof MultiportInstance) {
                                // Source is a single port, Destination is a multiport.
                                // First, get the first available destination channel.
                                var destinationChannel = destinationChannelCount.get(destination)
                                if (destinationChannel === null) {
                                    destinationChannel = 0
                                    destinationChannelCount.put(destination, 1)
                                } else {
                                    // Add the width of the source to the index of the destination's
                                    // next available channel. This may be out of bounds for the
                                    // destination.
                                    destinationChannelCount.put(destination, destinationChannel + 1)
                                }
                                // There will be nothing to do if the destination channel index
                                // is out of bounds.
                                if (destinationChannel < destination.instances.size) {
                                    pr('''
                                        // Connect «source.getFullName»«comment» to input port «destination.getFullName»
                                        «destinationReference(destination)»[«destinationChannel»]
                                                = («destStructType»*)«sourceReference(eventualSource)»;
                                    ''')
                                } else {
                                    pr('''
                                        // No destination channels available for connection from
                                        // «source.getFullName»«comment» to input port «destination.getFullName».
                                    ''')
                                }
                            } else {
                                // Both ports are single ports.
                                pr('''
                                    // Connect «source.getFullName»«comment» to input port «destination.getFullName»
                                    «destinationReference(destination)» = («destStructType»*)«sourceReference(eventualSource)»;
                                ''')
                            }
                        }
                    }
                }
            }
        }

        for (child : instance.children) {
            // In case this is a composite, recurse.
            connectInputsToOutputs(child, federate)
        }

        // Handle inputs that get sent data from a reaction rather than from
        // another contained reactor and reactions that are triggered by an
        // output of a contained reactor.
        for (reaction : instance.reactions) {
            for (port : reaction.effects.filter(PortInstance)) {
                if (port.definition instanceof Input) {
                    // This reaction is sending to an input. Must be
                    // the input of a contained reactor.
                    // It may be deeply contained, however, in which case
                    // we have to trace back to where the data and is_present
                    // variables are.
                    var sourcePort = sourcePort(port)
                    if (reactorBelongsToFederate(sourcePort.parent, federate)) {
                        val destStructType = variableStructType(
                            port.definition as TypedVariable,
                            port.parent.definition.reactorClass
                        )
                        pr('''
                            // Connect «sourcePort», which gets data from reaction «reaction.reactionIndex»
                            // of «instance.getFullName», to «port.getFullName».
                            «destinationReference(port)» = («destStructType»*)«sourceReference(sourcePort)»;
                        ''')
                    }
                }
            }
            for (port : reaction.sources.filter(PortInstance)) {
                if (port.definition instanceof Output) {
                    // This reaction is receiving data from an output
                    // of a contained reactor. If the contained reactor is
                    // not in the federate, then we don't do anything here.
                    if (reactorBelongsToFederate(port.parent, federate)) {
                        val destStructType = variableStructType(
                            port.definition as TypedVariable,
                            port.parent.definition.reactorClass
                        )
                        if (!(port instanceof MultiportInstance)) {
                            pr('''
                                // Record output «port.getFullName», which triggers reaction «reaction.reactionIndex»
                                // of «instance.getFullName», on its self struct.
                                «reactionReference(port)» = («destStructType»*)«sourceReference(port)»;
                            ''')
                        } else {
                            pr('''
                                for (int i = 0; i < «reactionReference(port)»__width; i++) {
                                    «reactionReference(port)»[i] = («destStructType»*)«sourceReference(port)»[i];
                                }
                            ''')
                        }
                    }
                }
            }
        }
        pr('''// END Connect inputs and outputs for reactor «instance.getFullName».''')
    }
    
    /**
     * Given an input port instance, if it receives its data from a reaction somewhere up
     * in the hierarchy, return the port to which the reaction actually writes.
     * The returned port will be this same port if the parent's parent's reaction
     * writes directly to this port, but if this port is deeper in the hierarchy,
     * then this will be a port belonging to highest parent of this port where
     * the parent is contained by the same reactor whose reaction writes to this
     * port.  This method is useful to find the name of the items on the self
     * struct of the reaction's parent that contain the value being sent
     * and its is_present variable.
     * @param port The input port instance.
     */
    private static def PortInstance sourcePort(PortInstance port) {
        // If the port depends on reactions, then this is the port we are looking for.
        if (port.dependsOnReactions.size > 0) return port
        if (port.dependsOnPort === null) return port
        // If we get here, then this port is fed data from another port.
        // Find the source for that port.
        return sourcePort(port.dependsOnPort)
    }

    /** Generate action variables for a reaction.
     *  @param builder The string builder into which to write the code.
     *  @param action The action.
     *  @param reactor The reactor.
     */
    private def generateActionVariablesInReaction(
        StringBuilder builder,
        Action action,
        ReactorDecl decl
    ) {
        val structType = variableStructType(action, decl)
        // If the action has a type, create variables for accessing the value.
        val type = action.inferredType
        // Pointer to the lf_token_t sent as the payload in the trigger.
        val tokenPointer = '''(self->___«action.name».token)'''
        pr(action, builder, '''
            // Expose the action struct as a local variable whose name matches the action name.
            «structType»* «action.name» = &self->__«action.name»;
            // Set the fields of the action struct to match the current trigger.
            «action.name»->is_present = self->___«action.name».is_present;
            «action.name»->has_value = («tokenPointer» != NULL && «tokenPointer»->value != NULL);
            «action.name»->token = «tokenPointer»;
        ''')
        // Set the value field only if there is a type.
        if (!type.isUndefined) {
            // The value field will either be a copy (for primitive types)
            // or a pointer (for types ending in *).
            pr(action, builder, '''
                if («action.name»->has_value) {
                    «IF type.isTokenType»
                        «action.name»->value = («type.targetType»)«tokenPointer»->value;
                    «ELSE»
                        «action.name»->value = *(«type.targetType»*)«tokenPointer»->value;
                    «ENDIF»
                }
            ''')
        }
    }
    
    /** Generate into the specified string builder the code to
     *  initialize local variables for the specified input port
     *  in a reaction function from the "self" struct.
     *  @param builder The string builder.
     *  @param input The input statement from the AST.
     *  @param reactor The reactor.
     */
    private def generateInputVariablesInReaction(
        StringBuilder builder,
        Input input,
        ReactorDecl decl
    ) {
        val structType = variableStructType(input, decl)
        val inputType = input.inferredType
        // Create the local variable whose name matches the input name.
        // If the input has not been declared mutable, then this is a pointer
        // to the upstream output. Otherwise, it is a copy of the upstream output,
        // which nevertheless points to the same token and value (hence, as done
        // below, we have to use writable_copy()). There are 8 cases,
        // depending on whether the input is mutable, whether it is a multiport,
        // and whether it is a token type.
        // Easy case first.
        if (!input.isMutable && !inputType.isTokenType && !input.isMultiport) {
            // Non-mutable, non-multiport, primitive type.
            pr(builder, '''
                «structType»* «input.name» = self->__«input.name»;
            ''')
        } else if (input.isMutable && !inputType.isTokenType && !input.isMultiport) {
            // Mutable, non-multiport, primitive type.
            pr(builder, '''
                // Mutable input, so copy the input into a temporary variable.
                // The input value on the struct is a copy.
                «structType» __tmp_«input.name» = *(self->__«input.name»);
                «structType»* «input.name» = &__tmp_«input.name»;
            ''')
        } else if (!input.isMutable && inputType.isTokenType && !input.isMultiport) {
            // Non-mutable, non-multiport, token type.
            pr(builder, '''
                «structType»* «input.name» = self->__«input.name»;
                if («input.name»->is_present) {
                    «input.name»->length = «input.name»->token->length;
                    «input.name»->value = («inputType.targetType»)«input.name»->token->value;
                } else {
                    «input.name»->length = 0;
                }
            ''')
        } else if (input.isMutable && inputType.isTokenType && !input.isMultiport) {
            // Mutable, non-multiport, token type.
            pr(builder, '''
                // Mutable input, so copy the input struct into a temporary variable.
                «structType» __tmp_«input.name» = *(self->__«input.name»);
                «structType»* «input.name» = &__tmp_«input.name»;
                if («input.name»->is_present) {
                    «input.name»->length = «input.name»->token->length;
                    lf_token_t* _lf_input_token = «input.name»->token;
                    «input.name»->token = writable_copy(_lf_input_token);
                    if («input.name»->token != _lf_input_token) {
                        // A copy of the input token has been made.
                        // This needs to be reference counted.
                        «input.name»->token->ref_count = 1;
                        // Repurpose the next_free pointer on the token to add to the list.
                        «input.name»->token->next_free = _lf_more_tokens_with_ref_count;
                        _lf_more_tokens_with_ref_count = «input.name»->token;
                    }
                    «input.name»->value = («inputType.targetType»)«input.name»->token->value;
                } else {
                    «input.name»->length = 0;
                }
            ''')            
        } else if (!input.isMutable && input.isMultiport) {
            // Non-mutable, multiport, primitive or token type.
            pr(builder, '''
                «structType»** «input.name» = self->__«input.name»;
            ''')
        } else if (inputType.isTokenType) {
            // Mutable, multiport, token type
            pr(builder, '''
                // Mutable multiport input, so copy the input structs
                // into an array of temporary variables on the stack.
                «structType» __tmp_«input.name»[«input.multiportWidthExpression»];
                «structType»* «input.name»[«input.multiportWidthExpression»];
                for (int i = 0; i < «input.multiportWidthExpression»; i++) {
                    «input.name»[i] = &__tmp_«input.name»[i];
                    __tmp_«input.name»[i] = *(self->__«input.name»[i]);
                    // If necessary, copy the tokens.
                    if («input.name»[i]->is_present) {
                        «input.name»[i]->length = «input.name»[i]->token->length;
                        lf_token_t* _lf_input_token = «input.name»[i]->token;
                        «input.name»[i]->token = writable_copy(_lf_input_token);
                        if («input.name»[i]->token != _lf_input_token) {
                            // A copy of the input token has been made.
                            // This needs to be reference counted.
                            «input.name»[i]->token->ref_count = 1;
                            // Repurpose the next_free pointer on the token to add to the list.
                            «input.name»[i]->token->next_free = _lf_more_tokens_with_ref_count;
                            _lf_more_tokens_with_ref_count = «input.name»[i]->token;
                        }
                        «input.name»[i]->value = («inputType.targetType»)«input.name»[i]->token->value;
                    } else {
                        «input.name»[i]->length = 0;
                    }
                }
            ''')
        } else {
            // Mutable, multiport, primitive type
            pr(builder, '''
                // Mutable multiport input, so copy the input structs
                // into an array of temporary variables on the stack.
                «structType» __tmp_«input.name»[«input.multiportWidthExpression»];
                «structType»* «input.name»[«input.multiportWidthExpression»];
                for (int i = 0; i < «input.multiportWidthExpression»; i++) {
                    «input.name»[i]  = &__tmp_«input.name»[i];
                    // Copy the struct, which includes the value.
                    __tmp_«input.name»[i] = *(self->__«input.name»[i]);
                }
            ''')
        }
        // Set the _width variable for all cases. This will be -1
        // for a variable-width multiport, which is not currently supported.
        // It will be -2 if it is not multiport.
        pr(builder, '''
            int «input.name»_width = self->__«input.name»__width;
        ''')
    }
    
    /** Generate into the specified string builder the code to
     *  initialize local variables for ports in a reaction function
     *  from the "self" struct. The port may be an input of the
     *  reactor or an output of a contained reactor. The second
     *  argument provides, for each contained reactor, a place to
     *  write the declaration of the output of that reactor that
     *  is triggering reactions.
     *  @param builder The string builder into which to write the code.
     *  @param structs A map from reactor instantiations to a place to write
     *   struct fields.
     *  @param port The port.
     *  @param reactor The reactor.
     */
    private def generatePortVariablesInReaction(
        StringBuilder builder,
        LinkedHashMap<Instantiation,StringBuilder> structs,
        VarRef port,
        ReactorDecl decl
    ) {
        if (port.variable instanceof Input) {
            generateInputVariablesInReaction(builder, port.variable as Input, decl)
        } else {
            // port is an output of a contained reactor.
            val output = port.variable as Output
            val portName = output.name
            val portStructType = variableStructType(output, port.container.reactorClass)
            
            var structBuilder = structs.get(port.container)
            if (structBuilder === null) {
                structBuilder = new StringBuilder
                structs.put(port.container, structBuilder)
            }
            val reactorName = port.container.name
            // First define the struct containing the output value and indicator
            // of its presence.
            if (!output.isMultiport) {
                pr(structBuilder, '''
                    «portStructType»* «portName»;
                ''')
            } else {
                pr(structBuilder, '''
                    «portStructType»** «portName»;
                    int «portName»_width;
                ''')
                pr(builder, '''
                    «reactorName».«portName»_width = self->__«reactorName».«portName»__width;
                ''')
            }

            // Next, initialize the struct with the current values.
            pr(builder, '''
                «reactorName».«portName» = self->__«reactorName».«portName»;
            ''')
        }
    }

    /** Generate into the specified string builder the code to
     *  initialize local variables for outputs in a reaction function
     *  from the "self" struct.
     *  @param builder The string builder.
     *  @param output The output statement from the AST.
     */
    private def generateOutputVariablesInReaction(
        StringBuilder builder,
        Output output,
        ReactorDecl decl
    ) {
        if (output.type === null && target.requiresTypes === true) {
            reportError(output,
                "Output is required to have a type: " + output.name)
        } else {
            val outputStructType = variableStructType(output, decl)
            // Unfortunately, for the SET macros to work out-of-the-box for
            // multiports, we need an array of *pointers* to the output structs,
            // but what we have on the self struct is an array of output structs.
            // So we have to handle multiports specially here a construct that
            // array of pointers.
            if (!output.isMultiport) {
                pr(builder, '''
                    «outputStructType»* «output.name» = &self->__«output.name»;
                ''')
            } else {
                // Set the _width variable.
                pr(builder, '''
                    int «output.name»_width = self->__«output.name»__width;
                ''')
                pr(builder, '''
                    «outputStructType»* «output.name»[«output.name»_width];
                    for(int i=0; i < «output.name»_width; i++) {
                         «output.name»[i] = &(self->__«output.name»[i]);
                    }
                ''')
            }
        }
    }

    /** Generate into the specified string builder the code to
     *  initialize local variables for sending data to an input
     *  of a contained reaction (e.g. for a deadline violation).
     *  The code goes into two builders because some of it has to
     *  collected into a single struct definition.
     *  @param builder The string builder.
     *  @param structs A map from reactor instantiations to a place to write
     *   struct fields.
     *  @param definition AST node defining the reactor within which this occurs
     *  @param input Input of the contained reactor.
     */
    private def generateVariablesForSendingToContainedReactors(
        StringBuilder builder,
        LinkedHashMap<Instantiation,StringBuilder> structs,
        Instantiation definition,
        Input input
    ) {
        var structBuilder = structs.get(definition)
        if (structBuilder === null) {
            structBuilder = new StringBuilder
            structs.put(definition, structBuilder)
        }
        val inputStructType = variableStructType(input, definition.reactorClass)
        if (!input.isMultiport) {
            pr(structBuilder, '''
                «inputStructType»* «input.name»;
            ''')
            pr(builder, '''
                «definition.name».«input.name» = &(self->__«definition.name».«input.name»);
            ''')
        } else {
            // Contained reactor's input is a multiport.
            pr(structBuilder, '''
                «inputStructType»** «input.name»;
                int «input.name»_width;
            ''')
            pr(builder, '''
                «definition.name».«input.name» = self->__«definition.name».«input.name»;
                «definition.name».«input.name»_width = self->__«definition.name».«input.name»__width;
            ''')
        }
    }

    /**
     * Override the base class to replace a type of form type[] with type*.
     * @param type The type.
     */ 
    override String getTargetType(InferredType type) {
        var result = super.getTargetType(type)
        val matcher = arrayPatternVariable.matcher(result)
        if (matcher.find()) {
            return matcher.group(1) + '*'
        }
        return result
    }
       
    /** Given a type for an input or output, return true if it should be
     *  carried by a lf_token_t struct rather than the type itself.
     *  It should be carried by such a struct if the type ends with *
     *  (it is a pointer) or [] (it is a array with unspecified length).
     *  @param type The type specification.
     */
    protected def isTokenType(InferredType type) {
        if (type.isUndefined)
            return false
        val targetType = type.targetType
        if (targetType.trim.matches("^\\w*\\[\\s*\\]$") || targetType.trim.endsWith('*')) {
            true
        } else {
            false
        }
    }
    
    /** If the type specification of the form type[] or
     *  type*, return the type. Otherwise remove the code delimiter,
     *  if there is one, and otherwise just return the argument
     *  unmodified.
     *  @param type A string describing the type.
     */
    private def rootType(String type) {
        if (type.endsWith(']')) {
            val root = type.indexOf('[')
            type.substring(0, root).trim
        } else if (type.endsWith('*')) {
            type.substring(0, type.length - 1).trim
        } else {
            type.trim
        }
    }

    /** Print the #line compiler directive with the line number of
     *  the specified object.
     *  @param output Where to put the output.
     *  @param eObject The node.
     */
    protected def prSourceLineNumber(StringBuilder output, EObject eObject) {
        var node = NodeModelUtils.getNode(eObject)
        if (node !== null) {
            // For code blocks (delimited by {= ... =}, unfortunately,
            // we have to adjust the offset by the number of newlines before {=.
            // Unfortunately, this is complicated because the code has been
            // tokenized.
            var offset = 0
            if (eObject instanceof Code) {
                offset += 1
            }
            if (System.getProperty("os.name").toLowerCase.contains("windows")) {
                pr(output, "#line " + (node.getStartLine() + offset) + ' "file:' + windowsSourceFile + '"')
            } else {
                pr(output, "#line " + (node.getStartLine() + offset) + ' "file:' + sourceFile + '"')
            }
        }
    }

    /**
     * Print the #line compiler directive with the line number of
     * the specified object.
     * @param eObject The node.
     */
    override prSourceLineNumber(EObject eObject) {
        prSourceLineNumber(code, eObject)
    }

    /**
     * Version of pr() that prints a source line number using a #line
     * prior to each line of the output. Use this when multiple lines of
     * output code are all due to the same source line in the .lf file.
     * @param eObject The AST node that this source line is based on.
     * @param builder The code buffer.
     * @param text The text to append.
     */
    protected def pr(EObject eObject, StringBuilder builder, Object text) {
        var split = text.toString.split("\n")
        for (line : split) {
            prSourceLineNumber(builder, eObject)
            pr(builder, line)
        }
    }

    /** For each output that has a token type (type* or type[]),
     *  create a default token and put it on the self struct.
     *  @param parent The container reactor.
     *  @param federate The federate, or null if there is no federation.
     */
    private def void createDefaultTokens(ReactorInstance parent, FederateInstance federate) {
        for (containedReactor : parent.children) {
            // Do this only for reactors in the federate.
            if (reactorBelongsToFederate(containedReactor, federate)) {
                var nameOfSelfStruct = selfStructName(containedReactor)
                for (output : containedReactor.outputs) {
                    val type = (output.definition as Output).inferredType
                    if (type.isTokenType) {
                        // Create the template token that goes in the trigger struct.
                        // Its reference count is zero, enabling it to be used immediately.
                        var rootType = type.targetType.rootType
                        // If the rootType is 'void', we need to avoid generating the code
                        // 'sizeof(void)', which some compilers reject.
                        val size = (rootType == 'void') ? '0' : '''sizeof(«rootType»)'''
                        if (output instanceof MultiportInstance) {
                            pr('''
                                for (int i = 0; i < «output.width»; i++) {
                                    «nameOfSelfStruct»->__«output.name»[i].token = __create_token(«size»);
                                }
                            ''')
                        } else {
                            pr('''
                                «nameOfSelfStruct»->__«output.name».token = __create_token(«size»);
                            ''')
                        }
                    }
                }
                // In case this is a composite, handle its contained reactors.
                createDefaultTokens(containedReactor, federate)
            }
        }
    }
    
    // Regular expression pattern for array types with specified length.
    // \s is whitespace, \w is a word character (letter, number, or underscore).
    // For example, for "foo[10]", the first match will be "foo" and the second "[10]".
    static final Pattern arrayPatternFixed = Pattern.compile("^\\s*+(\\w+)\\s*(\\[[0-9]+\\])\\s*$");
    
    // Regular expression pattern for array types with unspecified length.
    // \s is whitespace, \w is a word character (letter, number, or underscore).
    // For example, for "foo[]", the first match will be "foo".
    static final Pattern arrayPatternVariable = Pattern.compile("^\\s*+(\\w+)\\s*\\[\\]\\s*$");
    
    protected static var DISABLE_REACTION_INITIALIZATION_MARKER
        = '// **** Do not include initialization code in this reaction.'
        
    public static var UNDEFINED_MIN_SPACING = -1
    
    protected def isFederatedAndDecentralized() {
        if (isFederated && targetCoordination.equals("decentralized")) {
            return true
        }
        return false
    }
    
       
    /** Returns the Target enum for this generator */
    override getTarget()
    {
        return Targets.get("C")
    }
        
    override getTargetTimeType() '''interval_t'''
    
    override getTargetTagType() '''tag_t'''
    
    override getTargetTagIntervalType() '''tag_interval_t'''

    override getTargetUndefinedType() '''/* «reportError("undefined type")» */'''

    override getTargetFixedSizeListType(String baseType,
        Integer size) '''«baseType»[«size»]'''
        
    override String getTargetVariableSizeListType(
        String baseType) '''«baseType»[]'''
    
    protected def String getInitializer(ParameterInstance p) {
        
            if (p.type.isList && p.init.size > 1) {
                return p.init.join('{', ', ', '}', [it.targetValue])
            } else {
                return p.init.get(0).targetValue
            }
        
    }
    
    override supportsGenerics() {
        return false
    }
    
    override generateDelayGeneric() {
        throw new UnsupportedOperationException("TODO: auto-generated method stub")
    }
    
    /**
     * Data structure that for each instantiation of a contained
     * reactor, provides a set of input and output ports that trigger
     * reactions of the container, are read by a reaction of the
     * container, or that receive data from a reaction of the container.
     * For each port, this provides a list of reaction indices that
     * are triggered by the port, or an empty list if there are no
     * reactions triggered by the port.
     * @param reactor The contianer.
     * @param federate The federate (used to determine whether a
     *  reaction belongs to the federate).
     */
    private static class PortsReferencedInContainedReactors {
        // This horrible data structure is a collection, indexed by instantiation
        // of a contained reactor, of lists, indexed by ports of the contained reactor
        // that are referenced by reactions of the container, of reactions that are
        // triggered by the port of the contained reactor. The list is empty if
        // the port does not trigger reactions but is read by the reaction or
        // is written to by the reaction.
        val portsByContainedReactor = new LinkedHashMap<
            Instantiation,
            LinkedHashMap<
                Port,
                LinkedList<Integer>
            >
        >
        
        /**
         * Scan the reactions of the specified reactor and record which ports are
         * referenced by reactions and which reactions are triggered by such ports.
         */
        new(Reactor reactor, FederateInstance federate) {
            var reactionCount = 0
            for (reaction : reactor.allReactions) {
                if (federate === null || federate.containsReaction(
                    reactor,
                    reaction
                )) {
                    // First, handle reactions that produce data sent to inputs
                    // of contained reactors.
                    for (effect : reaction.effects ?: emptyList) {
                        // If an effect is an input, then it must be an input
                        // of a contained reactor.
                        if (effect.variable instanceof Input) {
                            // This reaction is not triggered by the port, so
                            // we do not add it to the list returned by the following.
                            addPort(effect.container, effect.variable as Input)
                        }
                    }
                    // Second, handle reactions that are triggered by outputs
                    // of contained reactors.
                    for (TriggerRef trigger : reaction.triggers ?: emptyList) {
                        if (trigger instanceof VarRef) {
                            // If an trigger is an output, then it must be an output
                            // of a contained reactor.
                            if (trigger.variable instanceof Output) {
                                val list = addPort(trigger.container, trigger.variable as Output)
                                list.add(reactionCount)
                            }
                        }
                    }
                    // Third, handle reading (but not triggered by)
                    // outputs of contained reactors.
                    for (source : reaction.sources ?: emptyList) {
                        if (source.variable instanceof Output) {
                            // If an source is an output, then it must be an output
                            // of a contained reactor.
                            // This reaction is not triggered by the port, so
                            // we do not add it to the list returned by the following.
                            addPort(source.container, source.variable as Output)
                        }
                    }
                }
                // Increment the reaction count even if not in the federate for consistency.
                reactionCount++
            }
        }
        
        /**
         * Return or create the list to which reactions triggered by the specified port
         * are to be added. This also records that the port is referenced by the
         * container's reactions.
         * @param containedReactor The contained reactor.
         * @param port The port.
         */
        def addPort(Instantiation containedReactor, Port port) {
            // Get or create the entry for the containedReactor.
            var containedReactorEntry = portsByContainedReactor.get(containedReactor)
            if (containedReactorEntry === null) {
                containedReactorEntry = new LinkedHashMap<Port,LinkedList<Integer>>
                portsByContainedReactor.put(containedReactor, containedReactorEntry)
            }
            // Get or create the entry for the port.
            var portEntry = containedReactorEntry.get(port)
            if (portEntry === null) {
                portEntry = new LinkedList<Integer>
                containedReactorEntry.put(port, portEntry)
            }
            return portEntry
        }
        
        /**
         * Return the set of contained reactors that have ports that are referenced
         * by reactions of the container reactor.
         */
        def containedReactors() {
            return portsByContainedReactor.keySet()
        }
        
        /**
         * Return the set of ports of the specified contained reactor that are
         * referenced by reactions of the container reactor. Return an empty
         * set if there are none.
         * @param containedReactor The contained reactor.
         */
        def portsOfInstance(Instantiation containedReactor) {
            var result = null as Set<Port>
            val ports = portsByContainedReactor.get(containedReactor)
            if (ports === null) {
                result = new LinkedHashSet<Port>
            } else {
                result = ports.keySet
            }
            return result
        }
        
        /**
         * Return the indices of the reactions triggered by the specified port
         * of the specified contained reactor or an empty list if there are none.
         * @param containedReactor The contained reactor.
         * @param port The port.
         */
        def LinkedList<Integer> reactionsTriggered(Instantiation containedReactor, Port port) {
            val ports = portsByContainedReactor.get(containedReactor)
            if (ports !== null) {
                val list = ports.get(port)
                if (list !== null) {
                    return list
                }
            }
            return new LinkedList<Integer>
        }
    }
}<|MERGE_RESOLUTION|>--- conflicted
+++ resolved
@@ -65,6 +65,7 @@
 
 import static extension org.icyphy.ASTUtils.*
 import org.icyphy.linguaFranca.Delay
+import org.icyphy.Targets.ClockSyncModes
 
 /** 
  * Generator for C target. This class generates C code definining each reactor
@@ -407,9 +408,9 @@
                 initializeTriggerObjectsEnd = new StringBuilder()                
                         
                 // Enable clock synchronization if the federate is not local and clock-sync is enabled
-                if (targetClockSync != clockSyncMethod.OFF
+                if (targetClockSync != ClockSyncModes.OFF
                     && (!federationRTIProperties.get('host').toString.equals(federate.host) 
-                    || targetClockSyncOptions?.get('local-federates-on')?.literal?.equalsIgnoreCase('true'))
+                    || targetClockSyncOptions.get('local-federates-on')?.literal?.equalsIgnoreCase('true')) // FIXME: warning
                 ) {
                     // Determine the period with clock clock sync will be done.
                     var period = 'MSEC(5)'  // The default.
@@ -437,7 +438,7 @@
                     System.out.println("Initial clock synchronization is enabled for federate "
                         + federate.id
                     );
-                    if (targetClockSync == clockSyncMethod.ON) {
+                    if (targetClockSync == ClockSyncModes.ON) {
                         code.insert(0, '''
                             #define _LF_CLOCK_SYNC_ON
                         ''')
@@ -831,9 +832,9 @@
             
             // Disable clock synchronization for the federate if it resides on the same host as the RTI,
             // unless that is overridden with the clock-sync-options target property.
-            if (targetClockSync != clockSyncMethod.OFF
+            if (targetClockSync !== ClockSyncModes.OFF
                 && (!federationRTIProperties.get('host').toString.equals(federate.host) 
-                    || targetClockSyncOptions?.get('local-federates-on')?.literal?.equalsIgnoreCase('true'))
+                    || targetClockSyncOptions?.get('local-federates-on')?.literal?.equalsIgnoreCase('true')) // FIXME: warning
             ) {
                 pr('''
                     synchronize_initial_physical_time_with_rti();
@@ -929,13 +930,6 @@
         }
         
         val rtiCode = new StringBuilder()
-<<<<<<< HEAD
-        pr(rtiCode, '''
-            «IF targetLoggingLevel !== null && targetLoggingLevel.equals("DEBUG")»
-                #define VERBOSE
-            «ENDIF»
-            «IF targetClockSync == clockSyncMethod.INITIAL»
-=======
         if (targetLoggingLevel !== null) {
             if (targetLoggingLevel.equals("DEBUG")) {
                 pr(rtiCode, '#define LOG_LEVEL 2')
@@ -955,14 +949,13 @@
             trials = targetClockSyncOptions.get('trials').literal
         }
         
-        if (targetClockSync == clockSyncMethod.INITIAL) {
+        if (targetClockSync == ClockSyncModes.INITIAL) {
             pr(rtiCode, '''
->>>>>>> 19d6362c
                 #define _LF_CLOCK_SYNC_INITIAL
                 #define _LF_CLOCK_SYNC_PERIOD_NS «period»
                 #define _LF_CLOCK_SYNC_EXCHANGES_PER_INTERVAL «trials»
             ''')
-        } else if (targetClockSync == clockSyncMethod.ON) {
+        } else if (targetClockSync == ClockSyncModes.ON) {
             pr(rtiCode, '''
                 #define _LF_CLOCK_SYNC_INITIAL
                 #define _LF_CLOCK_SYNC_ON
@@ -4088,12 +4081,12 @@
             pr('''
                 #define LOG_LEVEL 2
             ''')
-        } else if (targetLoggingLevel?.equals("LOG")) {
+        } else if (targetLoggingLevel !== null && targetLoggingLevel.equals("LOG")) {
             pr('''
                 #define LOG_LEVEL 1
             ''')
         }
-        
+        // FIXME: what should be the default?
         if (isFederated) {
             // FIXME: Instead of checking
             // #ifdef _LF_IS_FEDERATED, we could
