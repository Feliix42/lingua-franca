/* Generator for TypeScript target. */

/*************
Copyright (c) 2019, The University of California at Berkeley.

Redistribution and use in source and binary forms, with or without modification,
are permitted provided that the following conditions are met:

1. Redistributions of source code must retain the above copyright notice,
   this list of conditions and the following disclaimer.

2. Redistributions in binary form must reproduce the above copyright notice,
   this list of conditions and the following disclaimer in the documentation
   and/or other materials provided with the distribution.

THIS SOFTWARE IS PROVIDED BY THE COPYRIGHT HOLDERS AND CONTRIBUTORS "AS IS" AND ANY
EXPRESS OR IMPLIED WARRANTIES, INCLUDING, BUT NOT LIMITED TO, THE IMPLIED WARRANTIES OF
MERCHANTABILITY AND FITNESS FOR A PARTICULAR PURPOSE ARE DISCLAIMED. IN NO EVENT SHALL
THE COPYRIGHT HOLDER OR CONTRIBUTORS BE LIABLE FOR ANY DIRECT, INDIRECT, INCIDENTAL,
SPECIAL, EXEMPLARY, OR CONSEQUENTIAL DAMAGES (INCLUDING, BUT NOT LIMITED TO,
PROCUREMENT OF SUBSTITUTE GOODS OR SERVICES; LOSS OF USE, DATA, OR PROFITS; OR BUSINESS
INTERRUPTION) HOWEVER CAUSED AND ON ANY THEORY OF LIABILITY, WHETHER IN CONTRACT,
STRICT LIABILITY, OR TORT (INCLUDING NEGLIGENCE OR OTHERWISE) ARISING IN ANY WAY OUT OF
THE USE OF THIS SOFTWARE, EVEN IF ADVISED OF THE POSSIBILITY OF SUCH DAMAGE.
***************/

package org.icyphy.generator

import java.io.File
import java.io.FileOutputStream
import java.util.HashMap
import java.util.HashSet
import java.util.LinkedList
import java.util.List
import java.util.StringJoiner
import org.eclipse.emf.ecore.resource.Resource
import org.eclipse.xtext.generator.IFileSystemAccess2
import org.eclipse.xtext.generator.IGeneratorContext
import org.icyphy.Targets.LoggingLevels
import org.icyphy.TimeValue
import org.icyphy.linguaFranca.Action
import org.icyphy.linguaFranca.Input
import org.icyphy.linguaFranca.Instantiation
import org.icyphy.linguaFranca.Parameter
import org.icyphy.linguaFranca.Port
import org.icyphy.linguaFranca.Reactor
import org.icyphy.linguaFranca.StateVar
import org.icyphy.linguaFranca.TimeUnit
import org.icyphy.linguaFranca.Timer
import org.icyphy.linguaFranca.VarRef
import org.icyphy.linguaFranca.Variable

import static extension org.icyphy.ASTUtils.*
import org.icyphy.InferredType
import org.icyphy.linguaFranca.Reaction
<<<<<<< HEAD
import org.icyphy.linguaFranca.Model
=======
import java.nio.file.Files
import java.nio.file.Paths
import org.icyphy.linguaFranca.Import
import org.eclipse.emf.ecore.resource.ResourceSet
import org.eclipse.emf.common.util.URI
>>>>>>> 946b713c

/** Generator for TypeScript target.
 *
 *  @author{Matt Weber <matt.weber@berkeley.edu>}
 *  @author{Edward A. Lee <eal@berkeley.edu>}
 *  @author{Marten Lohstroh <marten@berkeley.edu>}
 *  @author {Christian Menard <christian.menard@tu-dresden.de> 
 */
class TypeScriptGenerator extends GeneratorBase {


    ////////////////////////////////////////////
    //// Private variables

    new () {
        super()
        // set defaults for federate compilation
        this.targetCompiler = "gcc"
        this.targetCompilerFlags = "-O2"
    }

    // Set of acceptable import targets includes only TypeScript.
    val acceptableTargetSet = newHashSet('TypeScript')
    
    // Path to the generated project directory
    var String projectPath
    
    // Path to reactor-ts files
    var String reactorTSPath
    
    // Path to the src directory
    var String srcGenPath
    
    // Path to the output dist directory
    var String outPath
    
    // Path to a default configuration files
    var String configPath
    
    // Path to core reactor-ts files
    var String reactorTSCorePath
    
    // Path to the tsc command within the node modules directory
    var String tscPath
    
    // Array of .proto filenames in the root directory.
    var HashSet<String> protoFiles = new HashSet<String>()
    
    // FIXME: The CGenerator expects these next two paths to be
    // relative to the directory, not the project folder
    // so for now I just left it that way. A different
    // directory structure for RTI and TS code may be
    // preferable.
        
    // Path to src-gen directory for C code
    var String cSrcGenPath
    
    // Path to bin directory for compiled C code
    var String cOutPath
    
    // List of validly typed parameters of the main reactor for 
    // custom command line arguments
    var customCLArgs = new HashSet<Parameter>()

    /**
     *  Perform the main part of the work for generating
     *  TypeScript code. See doGenerate and generateFromModel
     *  @param resource The resource containing the source code.
     *  @param fsa The file system access (used to write the result).
     *  @param context FIXME: Undocumented argument. No idea what this is.
     */
    def typeScriptGeneration(
        IFileSystemAccess2 fsa,
<<<<<<< HEAD
        IGeneratorContext context,
        boolean generateRTI
    ) {
=======
        IGeneratorContext context
    ) {
        super.doGenerate(resource, fsa, context)
        
        // Set variables for paths
        analyzePaths()
        
        // Generate imports for protocol buffer definitions
        // Note that the preamble is generated as part of
        // super.doGenerate.
        generateProtoPreamble()
        
        // Generate command line argument processing code
        generateCLAProcessing()
           
>>>>>>> 946b713c
        // Generate code for each reactor. 
        for (r : reactors) {
           r.generateReactor()
        }
        
        // Create output directories if they don't yet exist
        var dir = new File(projectPath)
        if (!dir.exists()) dir.mkdirs()
        dir = new File(srcGenPath)
        if (!dir.exists()) dir.mkdirs()
        dir = new File(outPath)
        if (!dir.exists()) dir.mkdirs()

        // Perform distinct code generation into distinct files for each federate.
        val baseFilename = filename
        var commonCode = code
        var String federateFilename

        // Every top-level reactor (contained
        // directly by the main reactor) is a federate
        for (federate : federates) {
            // Federates is never empty, but
            // it may contain a single federate with a
            // null instantiation.
            if (federate.instantiation !== null && !isForeignLanguage(federate)) {
                // Only generate one output if there is no federation.
                if (!federate.isSingleton) {
                    federateFilename = baseFilename + '_' + federate.name
                    // Clear out previously generated code,
                    // but keep the reactor class definitions
                    // and the preamble.
                    code = new StringBuilder(commonCode)
                } else {
                    federateFilename = baseFilename
                }
            
                // Build the instantiation tree if a main reactor is present.
                if (this.mainDef !== null) {
                    // Generate main instance, if there is one.
                    generateReactorFederated(this.mainDef.reactorClass, federate)
                    generateReactorInstance(this.mainDef)
                    generateRuntimeStart(this.mainDef) 
                }
            
                // Derive target filename from the .lf filename.
                val tsFilename = federateFilename + ".ts";
                val jsFilename = federateFilename + ".js";
    
                // Delete source previously produced by the LF compiler.
                var file = new File(srcGenPath + File.separator + tsFilename)
                if (file.exists) {
                    file.delete
                }
    
                // Delete .js previously output by TypeScript compiler
                file = new File(outPath + File.separator + jsFilename)
                if (file.exists) {
                    file.delete
                }
    
                // Write the generated code to the output file.
                var fOut = new FileOutputStream(
                    new File(srcGenPath + File.separator + tsFilename));
                fOut.write(getCode().getBytes())
                fOut.close()
            }
        }

        // Copy the required library files into the src directory
        // so they may be compiled as part of the TypeScript project.
        // This requires that the TypeScript submodule has been installed.
        var reactorTSCoreFiles = newArrayList("reactor.ts", "federation.ts",
            "cli.ts", "command-line-args.d.ts", "command-line-usage.d.ts", 
            "microtime.d.ts", "nanotimer.d.ts", "time.ts", "ulog.d.ts", "util.ts")

        for (file : reactorTSCoreFiles) {
            copyReactorTSCoreFile(srcGenPath, file)
        }
        
        // Only run npm install if we had to copy over the default package.json.
        var boolean runNpmInstall
        var File packageJSONFile = new File(directory + File.separator + "package.json")
        if (packageJSONFile.exists()) {
            runNpmInstall = false
        } else {
            runNpmInstall = true
        }

        // Copy default versions of config files into project if
        // they don't exist.       
        createDefaultConfigFile(directory, "package.json")
        createDefaultConfigFile(projectPath, "tsconfig.json")
        createDefaultConfigFile(projectPath, "babel.config.js")
        
        // NOTE: (IMPORTANT) at least on my mac, the instance of eclipse running this program did not have
        // the complete PATH variable needed to find the command npm. I had
        // to start my eclipse instance from a terminal so eclipse would have the correct environment
        // variables to run this command. Now, executeCommand makes a second
        // attempt to run the command using a bash shell, so if you have a
        // ~/.bash_profile file that specifies suitable paths, the command should
        // work.
        
        // Install npm modules only if the default package.json was copied over.
        
        if (runNpmInstall) {
            var installCmd = newArrayList();
            installCmd.addAll("npm", "install")
            
            if (executeCommand(installCmd, directory) !== 0) {
                reportError(resource.findTarget, "ERROR: npm install command failed."
                    + "\nFor installation instructions, see: https://www.npmjs.com/get-npm")
                return
            }
        }
        
        refreshProject()
        
        // Invoke the protocol buffers compiler on all .proto files in the project directory
        // Assumes protoc compiler has been installed on this machine
        
        // First test if the project directory contains any .proto files
        if (protoFiles.size != 0) {
            // Working example: protoc --plugin=protoc-gen-ts=./node_modules/.bin/protoc-gen-ts --js_out=import_style=commonjs,binary:./generated --ts_out=./generated *.proto
            
            // FIXME: Should we include protoc as a submodule? If so, how to invoke it?
            // protoc is commonly installed in /usr/local/bin, which sadly is not by
            // default on the PATH for a Mac.
            var protocCommand = newArrayList()
            protocCommand.addAll("protoc",
                "--plugin=protoc-gen-ts=./node_modules/.bin/protoc-gen-ts",
                "--js_out=import_style=commonjs,binary:" + outPath,
                "--ts_out=" + srcGenPath
            )
            protocCommand.addAll(protoFiles)
            println("Compiling imported .proto files with command: " + protocCommand.join(" "))
            executeCommand(protocCommand, directory)
            // FIXME: report errors from this command.
        } else {
            println("No .proto files have been imported. Skipping protocol buffer compilation.")
        }
        

        // Invoke the compiler on the generated code.
        
        // Working example: src-gen/Minimal.ts --outDir bin --module CommonJS --target es2018 --esModuleInterop true --lib esnext,dom --alwaysStrict true --strictBindCallApply true --strictNullChecks true
        // Must compile to ES2015 or later and include the dom library.
        // Working command without a tsconfig.json:
        // compileCommand.addAll(tscPath,  relativeSrcFilename, 
        //      "--outDir", "js", "--module", "CommonJS", "--target", "es2018", "--esModuleInterop", "true",
        //      "--lib", "esnext,dom", "--alwaysStrict", "true", "--strictBindCallApply", "true",
        //      "--strictNullChecks", "true");
        
        // FIXME: Perhaps add a compileCommand option to the target directive, as in C.
        // Here, we just use a generic compile command.
        var typeCheckCommand = newArrayList()

        // If $tsc is run with no arguments, it uses the tsconfig file.
        typeCheckCommand.addAll(tscPath)
        
        println("Type checking with command: " + typeCheckCommand.join(" "))
        if (executeCommand(typeCheckCommand, projectPath) != 0) {
            reportError("Type checking failed.")
        } else {
            // Babel will compile TypeScript to JS even if there are type errors
            // so only run compilation if tsc found no problems.
            var babelPath = directory + File.separator + "node_modules" + File.separator + ".bin" + File.separator + "babel"
            // Working command  $./node_modules/.bin/babel src-gen --out-dir js --extensions '.ts,.tsx'
            var compileCommand = newArrayList(babelPath, "src",
                "--out-dir", "dist", "--extensions", ".ts", "--ignore", "**/*.d.ts")
            println("Compiling with command: " + compileCommand.join(" "))
            if (executeCommand(compileCommand, projectPath) !== 0) {
                reportError("Compiler failed.")
            } else {
                println("SUCCESS (compiling generated TypeScript code)")
            }
        }
        
        
        // If this is a federated execution, generate the C RTI
        
        // FIXME: DO THE COMMENT BELOW
        // Also, create two RTI C files, one that launches the federates
        // and one that does not.
        
        if (federates.length > 1 && generateRTI) {
            
            // Create C output directories (if they don't exist)            
            dir = new File(cSrcGenPath)
            if (!dir.exists()) dir.mkdirs()
            dir = new File(cOutPath)
            if (!dir.exists()) dir.mkdirs()
            
            createFederateRTI()

            // Copy the required library files into the target file system.
            // This will overwrite previous versions.
            var files = newArrayList("rti.c", "rti.h", "federate.c", "reactor_threaded.c", "reactor.c", "reactor_common.c", "reactor.h", "pqueue.c", "pqueue.h", "util.h", "util.c")

            for (file : files) {
                copyFileFromClassPath(
                    File.separator + "lib" + File.separator + "core" + File.separator + file,
                    cSrcGenPath + File.separator + file
                )
            }
            compileRTI()
        }
        
    }

    /** Generate TypeScript code from the Lingua Franca model contained by the
     *  specified resource. This is the main entry point for code
     *  generation.
     *  @param resource The resource containing the source code.
     *  @param fsa The file system access (used to write the result).
     *  @param context FIXME: Undocumented argument. No idea what this is.
     */
    override void doGenerate(
        Resource resource,
        IFileSystemAccess2 fsa,
        IGeneratorContext context
    ) {        
        super.doGenerate(resource, fsa, context)
        var generateRTI = true
        typeScriptGeneration(fsa, context, generateRTI)
    }
    
    /**
     * An alternative entry point for code generation for when
     * the model object and reactors list are preprocessed to be
     * different than the contents of resource.
     * @param model The model object to be used in place of the model object
     * in resource
     * @param reactors The reactors list to be used for code generation
     * in place of the reactor list in resource.
     * @param resource The resource containing the source code.
     * @param fsa The file system access (used to write the result).
     * @param context FIXME: Undocumented argument. No idea what this is.
     */
    override void generateFromModel(
        Model model,
        List<Reactor> reactors,
        Resource resource,
        IFileSystemAccess2 fsa,
        IGeneratorContext context
    ) {        
        super.generateFromModel(model, reactors, resource, fsa, context)
        var generateRTI = false
        typeScriptGeneration(fsa, context, generateRTI)
    }
    
    override generateDelayBody(Action action, VarRef port) {
        '''actions.«action.name».schedule(0, «generateVarRef(port)» as «getActionType(action)»);'''
    }

    override generateForwardBody(Action action, VarRef port) {
        '''«generateVarRef(port)» = «action.name» as «getActionType(action)»;'''
    }
 
    override String getTargetReference(Parameter param) {
        return '''this.«param.name».get()'''
    }
    
    /** Open a non-Lingua Franca import file at the specified URI
     *  in the specified resource set. Throw an exception if the
     *  file import is not supported. This class imports .proto files
     *  and runs, if possible, the protoc protocol buffer code generator
     *  to produce the required .d.ts and .js files.
     *  @param importStatement The original import statement (used for error reporting).
     *  @param resourceSet The resource set in which to find the file.
     *  @param resolvedURI The URI to import.
     */
    override openForeignImport(Import importStatement, ResourceSet resourceSet, URI resolvedURI) {
        // Unfortunately, the resolvedURI appears to be useless for ordinary files
        // (non-xtext files). Use the original importStatement.importURI
        if (importStatement.importURI.endsWith(".proto")) {
            // Add this file to the list of protocol buffer files to import.
            protoFiles.add(importStatement.importURI)
        } else {
            return reportError(importStatement, "Unsupported imported file type: "
                + importStatement.importURI
            )
        }
        return "OK"
    }
 
    // //////////////////////////////////////////
    // // Code generators.
    
     def generateReactorFederated(Reactor reactor, FederateInstance federate) {
        
        // A foreign language reactor class is defined
        // in a foreign language generator, not here
        if (isForeignLanguage(reactor)) {
            return
        }
        
        var reactorConstructor = new StringBuilder()

        pr("// =============== START reactor class " + reactor.name)

        for (p : reactor.preambles ?: emptyList) {
            pr("// *********** From the preamble, verbatim:")
            pr(p.code.toText)
            pr("\n// *********** End of preamble.")
        }
        
        val reactorName = reactor.name + reactor.typeParms?.join('<', ',', '>', [it.toText])
        // NOTE: type parameters that are referenced in ports or actions must extend
        // Present in order for the program to type check.
        if (reactor.isMain()) {
            pr("export class " + reactorName + " extends App {")
        } else if (reactor.isFederated()) {
            pr("export class " + reactorName + " extends FederatedApp {")
        } else {
            pr("export class " + reactorName + " extends Reactor {")
        }
        
        indent()
        
        var arguments = new LinkedList()
        if (reactor.isMain() || reactor.isFederated()) {
            arguments.add("timeout: TimeValue | undefined = undefined")
            arguments.add("keepAlive: boolean = false")
            arguments.add("fast: boolean = false")
        } else {
            arguments.add("parent: Reactor")
        }
        
        // For TS, parameters are arguments of the class constructor.
        for (parameter : reactor.parameters) {
            arguments.add(parameter.initializeParameter)
        }
        
        if (reactor.isMain() || reactor.isFederated()) {
            arguments.add("success?: () => void")
            arguments.add("fail?: () => void")
            pr(reactorConstructor, "constructor (")
            reactorConstructor.indent
            pr(reactorConstructor, arguments.join(', \n'))
            reactorConstructor.unindent
            pr(reactorConstructor, ") {")
            reactorConstructor.indent
            
        } else {
            pr(reactorConstructor, "constructor (")
            reactorConstructor.indent
            pr(reactorConstructor, arguments.join(', \n'))
            reactorConstructor.unindent
            pr(reactorConstructor, ") {")
            reactorConstructor.indent()
        }
        
        var String superCall
        if (reactor.isMain()) {
            superCall = "super(timeout, keepAlive, fast, success, fail);"
        } else if (reactor.isFederated()) {
            superCall = '''
            super(«federate.id», «federationRTIProperties.get('port')», «
                »"«federationRTIProperties.get('host')»", «
                »timeout, keepAlive, fast, success, fail);
            '''
        } else {
            superCall = "super(parent);"
        }
        pr(reactorConstructor, superCall)
        
        // Next handle child reactors instantiations.
        // If the app isn't federated, instantiate all
        // the child reactors. If the app is federated
        // only instantiate one child reactor (i.e. a 
        // federate) per generated file. 
        
        var List<Instantiation> childReactors;
        if (!reactor.isFederated()) {
            childReactors = reactor.instantiations;
        } else {
            childReactors = new LinkedList<Instantiation>();
            childReactors.add(federate.instantiation)
        }
        
        for (childReactor : childReactors ) {
            if (!isForeignLanguage(childReactor)) {
                pr(childReactor.getName() + ": " + childReactor.reactorClass.name + childReactor.typeParms.join('<', ',', '>', [it | it.toText]))
                
                var childReactorArguments = new StringJoiner(", ");
                childReactorArguments.add("this")
            
                // Iterate through parameters in the order they appear in the
                // reactor class, find the matching parameter assignments in
                // the reactor instance, and write the corresponding parameter
                // value as an argument for the TypeScript constructor
                for (parameter : childReactor.reactorClass.parameters) {
                    childReactorArguments.add(parameter.getTargetInitializer(childReactor))
                }
                
                pr(reactorConstructor, "this." + childReactor.getName()
                    + " = new " + childReactor.reactorClass.name + 
                    "(" + childReactorArguments + ")" )  
            }
        }
        
        // Next handle timers.
        for (timer : reactor.timers) {   
            var String timerPeriod
            if (timer.period === null) {
                timerPeriod = "0";
            } else {
                timerPeriod = timer.period.targetValue
            }
            
            var String timerOffset
            if (timer.offset === null) {
                timerOffset = "0";
            } else {

                timerOffset = timer.offset.targetValue

            }

            pr(timer.getName() + ": Timer;")
            pr(reactorConstructor, "this." + timer.getName()
                + " = new Timer(this, " + timerOffset + ", "+ timerPeriod + ");")
            
        }     

        // Create properties for parameters
        for (param : reactor.parameters) {
            pr(param.name + ": Parameter<" + param.targetType + ">;")
            pr(reactorConstructor, "this." + param.name +
                " = new Parameter(" + param.name + ");" )
        }

        // Next handle states.
        for (stateVar : reactor.stateVars) {
            if (stateVar.isInitialized) {
                pr(reactorConstructor, "this." + stateVar.name + ' = ' + 
                    "new State(" + stateVar.targetInitializer + ');');
            } else {
                pr(reactorConstructor, "this." + stateVar.name + ' = ' + 
                    "new State(undefined);");
            }
        }
        
        for (stateVar : reactor.stateVars) {            
            pr(stateVar.name + ': ' + "State<" + stateVar.getTargetType + '>;');            
        }
        // Next handle actions.
        for (action : reactor.actions) {
            // Shutdown actions are handled internally by the
            // TypeScript reactor framework. There would be a
            // duplicate action if we included the one generated
            // by LF.
            if (action.name != "shutdown") {
                pr(action.name + ": Action<" + getActionType(action) + ">;")

                var actionArgs = "this, Origin." + action.origin  
                if (action.minDelay !== null) {
                    // Actions in the TypeScript target are constructed
                    // with an optional minDelay argument which defaults to 0.
                    if (action.minDelay.parameter !== null) {
                        actionArgs+= ", " + action.minDelay.parameter.name
                    } else {
                        actionArgs+= ", " + action.minDelay.targetValue    
                    }
                }
                pr(reactorConstructor, "this." + 
                    action.name + " = new Action<" + getActionType(action) +
                    ">(" + actionArgs  + ");")
            }
        }
        
        // Next handle inputs.
        for (input : reactor.inputs) {
            pr(input.name + ": " + "InPort<" + getPortType(input) + ">;")
            pr(reactorConstructor, "this." + input.name + " = new InPort<"
                + getPortType(input) + ">(this);")
        }
        
        // Next handle outputs.
        for (output : reactor.outputs) {
            pr(output.name + ": " + "OutPort<" + getPortType(output) + ">;")
            pr(reactorConstructor, "this." + output.name + " = new OutPort<"
                + getPortType(output) + ">(this);")
        }
        
        // Next handle connections
        for (connection : reactor.connections) {
            var leftPortName = ""
            if (connection.leftPort.container !== null) {
                leftPortName += connection.leftPort.container.name + "."
            }
            leftPortName += connection.leftPort.variable.name 
            
            var rightPortName = ""
            if (connection.rightPort.container !== null) {
                rightPortName += connection.rightPort.container.name + "."
            }
            rightPortName += connection.rightPort.variable.name 
            
            pr(reactorConstructor, "this._connect(this." + leftPortName + ", this." + rightPortName + ");")
        }
        
        // If the app is federated, register its
        // networkMessageActions with the RTIClient
        if (reactor.isFederated()) {
            // The ID of the receiving port is simply 
            // the position of the action in the networkMessageActions list.
            var fedPortID = 0;
            for (nAction : federate.networkMessageActions) {
                var registration = '''
                this.registerFederatePortAction(«fedPortID», this.«nAction.name»);
                '''
                pr(reactorConstructor, registration)
                fedPortID++
            }
        }
        
        // Next handle reaction instances.
        // If the app is federated, only generate
        // reactions that are contained by that federate
        var List<Reaction> generatedReactions
        if (reactor.isFederated()) {
            generatedReactions = new LinkedList<Reaction>()
            for (reaction : reactor.reactions) {
                if (federate.containsReaction(reactor, reaction)) {
                    generatedReactions.add(reaction)
                }
            }
        } else {
            generatedReactions = reactor.reactions
        }
        
        
        for (reaction : generatedReactions) {
            
            // Determine signature of the react function
            var reactSignature = new StringJoiner(", ")
            reactSignature.add("this")
            
            // The prologue to the react function writes state
            // and parameters to local variables of the same name
            var reactPrologue = new StringBuilder()
            pr(reactPrologue, "const util = this.util;")
            
            // The epilogue to the react function writes local
            // state variables back to the state
            var reactEpilogue = new StringBuilder()
            
            // Assemble react function arguments from sources and effects
            // Arguments are either elements of this reactor, or an object
            // representing a contained reactor with properties corresponding
            // to listed sources and effects.
            
            // If a source or effect is an element of this reactor, add it
            // directly to the reactFunctArgs string. If it isn't, write it 
            // into the containerToArgs map, and add it to the string later.
            var reactFunctArgs = new StringJoiner(", ")
            // Combine triggers and sources into a set
            // so we can iterate over their union
            var triggersUnionSources = new HashSet<VarRef>()
            for (trigger : reaction.triggers) {
                if (!(trigger.startup || trigger.shutdown)) {
                    triggersUnionSources.add(trigger as VarRef)
                }
            }
            for (source : reaction.sources) {
                triggersUnionSources.add(source)
            }
            
            // Create a set of effect names so actions that appear
            // as both triggers/sources and effects can be
            // identified and added to the reaction arguments once.
            // We can't create a set of VarRefs because
            // an effect and a trigger/source with the same name are
            // unequal. 
            // The key of the pair is the effect's container's name,
            // The effect of the pair is the effect's name
            var effectSet = new HashSet<Pair<String, String>>()

            for (effect : reaction.effects) {
                var key = ""; // The container, defaults to an empty string
                var value = effect.variable.name; // The name of the effect
                if (effect.container !== null) {
                    key = effect.container.name
                }
                effectSet.add(new Pair(key, value))
            }

            // Add triggers and sources to the react function
            var containerToArgs = new HashMap<Instantiation, HashSet<Variable>>();           
            for (trigOrSource : triggersUnionSources) {
                // Actions that are both read and scheduled should only
                // appear once as a schedulable effect
                
                var trigOrSourceKey = "" // The default for no container
                var trigOrSourceValue = trigOrSource.variable.name
                if (trigOrSource.container !== null) {
                    trigOrSourceKey = trigOrSource.container.name
                }
                var trigOrSourcePair = new Pair(trigOrSourceKey, trigOrSourceValue)
                 
                if (!effectSet.contains(trigOrSourcePair)) {
                    var reactSignatureElementType = "";
                    
                    if (trigOrSource.variable instanceof Timer) {
                        reactSignatureElementType = "Tag"
                    } else if (trigOrSource.variable instanceof Action) {
                        reactSignatureElementType = getActionType(trigOrSource.variable as Action)
                    } else if (trigOrSource.variable instanceof Port) {
                        reactSignatureElementType = getPortType(trigOrSource.variable as Port)
                    }
                    
                    reactSignature.add('''«trigOrSource.generateArg»: Read<«reactSignatureElementType»>''')
                    reactFunctArgs.add("this." + trigOrSource.generateVarRef)
                    if (trigOrSource.container === null) {
                        pr(reactPrologue, '''let «trigOrSource.variable.name» = «trigOrSource.generateArg».get();''')
                    } else {
                        var args = containerToArgs.get(trigOrSource.container)
                        if (args === null) {
                           // Create the HashSet for the container
                           // and handle it later.
                           args = new HashSet<Variable>();
                           containerToArgs.put(trigOrSource.container, args)
                        }
                        args.add(trigOrSource.variable)
                    }
                }
            }
            var schedActionSet = new HashSet<Action>();
            for (effect : reaction.effects) {
                var functArg = ""                
                var reactSignatureElement = "" + effect.generateArg
                if (effect.variable instanceof Timer) {
                    reportError("A timer cannot be an effect of a reaction")
                } else if (effect.variable instanceof Action){
                    reactSignatureElement += ": Schedule<" + getActionType(effect.variable as Action) + ">"
                    schedActionSet.add(effect.variable as Action)
                } else if (effect.variable instanceof Port){
                    reactSignatureElement += ": ReadWrite<" + getPortType(effect.variable as Port) + ">"
                    if (effect.container === null) {
                        pr(reactEpilogue, "if (" + effect.variable.name + " !== undefined) {")
                        reactEpilogue.indent()
                        pr(reactEpilogue,  "__" + effect.variable.name + ".set(" + effect.variable.name + ");")
                        reactEpilogue.unindent()
                        pr(reactEpilogue, "}")   
                    }
                }

                reactSignature.add(reactSignatureElement)
                
                functArg = "this." + effect.generateVarRef 
                if (effect.variable instanceof Action){
                    reactFunctArgs.add("this.schedulable(" + functArg + ")")
                } else if (effect.variable instanceof Port) {
                    reactFunctArgs.add("this.writable(" + functArg + ")")
                }
                
                if (effect.container === null) {
                    pr(reactPrologue, "let " + effect.variable.name + " = __" + effect.variable.name + ".get();")
                } else {
                    // Hierarchical references are handled later because there
                    // could be references to other members of the same reactor.
                    var args = containerToArgs.get(effect.container)
                    if (args === null) {
                       args = new HashSet<Variable>();
                       containerToArgs.put(effect.container, args)
                    }
                    args.add(effect.variable)
                }
            }
            
            // Iterate through the actions to handle the prologue's
            // "actions" object
            var prologueActionObjectBody = new StringJoiner(", ")
            for (act : schedActionSet) {
                prologueActionObjectBody.add(act.name + ": __" + act.name)
            }
            if (schedActionSet.size > 0) {
                pr(reactPrologue, "let actions = {"
                    + prologueActionObjectBody + "};")
            }
            
            // Add parameters to the react function
            for (param : reactor.parameters) {
                
                // Underscores are added to parameter names to prevent conflict with prologue
                reactSignature.add("__" + param.name + ": Parameter<"
                    + param.targetType + ">")
                reactFunctArgs.add("this." + param.name)
                
                pr(reactPrologue, "let " + param.name + " = __" + param.name + ".get();")
            }
            
            // Add state to the react function
            for (state : reactor.stateVars) {
                // Underscores are added to state names to prevent conflict with prologue
                reactSignature.add("__" + state.name + ": State<"
                    + getStateType(state) + ">")
                reactFunctArgs.add("this." + state.name )
                
                pr(reactPrologue, "let " + state.name + " = __" + state.name + ".get();")
                pr(reactEpilogue, "if (" + state.name + " !== undefined) {")
                reactEpilogue.indent()
                pr(reactEpilogue,  "__" + state.name + ".set(" + state.name + ");")
                reactEpilogue.unindent()
                pr(reactEpilogue, "}")
            }
            
            // Initialize objects to enable hierarchical references.
            for (entry : containerToArgs.entrySet) {
                val initializer = new StringJoiner(", ")
                for (variable : entry.value) {
                    initializer.add('''«variable.name»: __«entry.key.name»_«variable.name».get()''')
                    if (variable instanceof Input) {
                        pr(reactEpilogue, 
                        '''if («entry.key.name».«variable.name» !== undefined) {
                            __«entry.key.name»_«variable.name».set(«entry.key.name».«variable.name»)
                        }''')    
                    }
                }
                pr(reactPrologue, '''let «entry.key.name» = {«initializer»}''')
            }
            
            // Assemble reaction triggers          
            var reactionTriggers = new StringJoiner(",\n") 
            for (trigger : reaction.triggers) {
                if (trigger instanceof VarRef) {
                    reactionTriggers.add("this." + trigger.generateVarRef)

                } else if (trigger.startup) {
                    reactionTriggers.add("this.startup")
                } else if (trigger.shutdown) {
                    reactionTriggers.add("this.shutdown")
                }
            }
            
            
            // Write the reaction itself
            pr(reactorConstructor, "this.addReaction(")//new class<T> extends Reaction<T> {")
            reactorConstructor.indent()
            pr(reactorConstructor, "new Triggers(" + reactionTriggers + "),")
            pr(reactorConstructor, "new Args(" + reactFunctArgs + "),")
            pr(reactorConstructor, "function (" + reactSignature + ") {")
            reactorConstructor.indent()
            pr(reactorConstructor, "// =============== START react prologue")
            pr(reactorConstructor, reactPrologue)
            pr(reactorConstructor, "// =============== END react prologue")
            pr(reactorConstructor, "try {")
            reactorConstructor.indent()
            pr(reactorConstructor, reaction.code.toText)
            reactorConstructor.unindent()
            pr(reactorConstructor, "} finally {")
            reactorConstructor.indent()
            pr(reactorConstructor, "// =============== START react epilogue")
            pr(reactorConstructor, reactEpilogue)
            pr(reactorConstructor, "// =============== END react epilogue")
            reactorConstructor.unindent()
            pr(reactorConstructor, "}")            
            reactorConstructor.unindent()  
            if (reaction.deadline === null) {
                pr(reactorConstructor, "}")
            } else {
                pr(reactorConstructor, "},")
                var deadlineArgs = ""
                if (reaction.deadline.delay.parameter !== null) {
                    deadlineArgs += "this." + reaction.deadline.delay.parameter.name + ".get()"; 
                } else {
                    deadlineArgs += reaction.deadline.delay.targetValue
                }
                pr(reactorConstructor, deadlineArgs + "," )
                pr(reactorConstructor, "function(" + reactSignature + ") {")
                reactorConstructor.indent()
                pr(reactorConstructor, "// =============== START deadline prologue")
                pr(reactorConstructor, reactPrologue)
                pr(reactorConstructor, "// =============== END deadline prologue")
                pr(reactorConstructor, "try {")
                reactorConstructor.indent()
                pr(reactorConstructor, toText(reaction.deadline.code))
                reactorConstructor.unindent()
                pr(reactorConstructor, "} finally {")
                reactorConstructor.indent()
                pr(reactorConstructor, "// =============== START deadline epilogue")
                pr(reactorConstructor, reactEpilogue)
                pr(reactorConstructor, "// =============== END deadline epilogue")
                reactorConstructor.unindent()
                pr(reactorConstructor, "}")  
                reactorConstructor.unindent()
                pr(reactorConstructor, "}")
            }
            reactorConstructor.unindent()
            pr(reactorConstructor, ");")
        }
        reactorConstructor.unindent()
        pr(reactorConstructor, "}")
        pr(reactorConstructor.toString())
        unindent()
        pr("}")
        pr("// =============== END reactor class " + reactor.name)
        pr("")
        
     }
    
    /** Generate a reactor class definition. This version unconditionally
     *  generates the reactor class definition, regardless of the
     *  federate structure.
     *  @param reactor The parsed reactor data structure.
     */
    def generateReactor(Reactor reactor) {
        generateReactorFederated(reactor, null)
    }

    def generateArg(VarRef v) {
        if (v.container !== null) {
            '''__«v.container.name»_«v.variable.name»'''
        } else {
            '''__«v.variable.name»'''
        }
    }

    /** Generate the main app instance. This function is only used once
     *  because all other reactors are instantiated as properties of the
     *  main one.
     *  @param instance A reactor instance.
     */
    def void generateReactorInstance(Instantiation defn) {
        var fullName = defn.name

        // Iterate through parameters in the order they appear in the
        // main reactor class. If the parameter is typed such that it can
        // be a custom command line argument, use the parameter's command line
        // assignment variable ("__CL" + the parameter's name). That variable will
        // be undefined if the command line argument wasn't specified. Otherwise
        // use undefined in the constructor.
        var mainReactorParams = new StringJoiner(", ")
        for (parameter : defn.reactorClass.parameters) {
            
            if (customCLArgs.contains(parameter)) {
                mainReactorParams.add("__CL" + parameter.name)
            } else {
                mainReactorParams.add("undefined")
            }
        }

        pr('// ************* Instance ' + fullName + ' of class ' +
            defn.reactorClass.name)
        
        pr("let __app;")
        pr("if (!__noStart) {")
        indent()
        pr("__app = new "+ fullName + "(__timeout, __keepAlive, __fast, "
            + mainReactorParams + ");")
        unindent()
        pr("}")
    }
    
    /** Generate code to call the _start function on the main App
     *  instance to start the runtime
     *  @param instance A reactor instance.
     */
    def void generateRuntimeStart(Instantiation defn) {
        pr(
        '''// ************* Starting Runtime for «defn.name» + of class «defn.reactorClass.name».
           if (!__noStart && __app) {
               __app._start();
           }
        ''');
    }


    // //////////////////////////////////////////
    // // Protected methods.

    /** Return a set of targets that are acceptable to this generator.
     *  Imported files that are Lingua Franca files must specify targets
     *  in this set or an error message will be reported and the import
     *  will be ignored. The returned set is a set of case-insensitive
     *  strings specifying target names.
     */
    override acceptableTargets() {
        acceptableTargetSet
    }
    
    
    /**
     * Generate code for the body of a reaction that handles input from the network
     * that is handled by the specified action. This base class throws an exception.
     * @param action The action that has been created to handle incoming messages.
     * @param sendingPort The output port providing the data to send.
     * @param receivingPort The ID of the destination port.
     * @param receivingPortID The ID of the destination port.
     * @param sendingFed The sending federate.
     * @param receivingFed The destination federate.
     * @param type The type.
     * @throws UnsupportedOperationException If the target does not support this operation.
     */
    override String generateNetworkReceiverBody(
        Action action,
        VarRef sendingPort,
        VarRef receivingPort,
        int receivingPortID, 
        FederateInstance sendingFed,
        FederateInstance receivingFed,
        InferredType type
    ) {
        return '''
            // FIXME: For now assume the data is a Buffer, but this is not checked.
            // Replace with ProtoBufs or MessagePack.
            if («action.name» !== undefined) {
                «receivingPort.container.name».«receivingPort.variable.name» = «
                    »«action.name»; // defaults to utf8 encoding
            }
        '''
    }
    
    
    /**
     * Generate code for the body of a reaction that handles an output
     * that is to be sent over the network. This base class throws an exception.
     * @param sendingPort The output port providing the data to send.
     * @param receivingPort The ID of the destination port.
     * @param receivingPortID The ID of the destination port.
     * @param sendingFed The sending federate.
     * @param receivingFed The destination federate.
     * @param type The type.
     * @throws UnsupportedOperationException If the target does not support this operation.
     */
    override String generateNetworkSenderBody(
        VarRef sendingPort,
        VarRef receivingPort,
        int receivingPortID, 
        FederateInstance sendingFed,
        FederateInstance receivingFed,
        InferredType type
    ) {
        return '''
            // FIXME: For now assume the data is a Buffer, but this is not checked.
            // Replace with ProtoBufs or MessagePack.
            if («sendingPort.container.name».«sendingPort.variable.name» !== undefined) {
                let buf = Buffer.from(«sendingPort.container.name».«sendingPort.variable.name»)
                this.util.sendRTITimedMessage(buf, «receivingFed.id», «receivingPortID»);
            }
        '''
    } 
       

    /** Generate preamble code that appears in the code generated
     *  file before anything else.
     */
    override generatePreamble() {
        super.generatePreamble
        pr(preamble) 
        pr("") 
    }
    
    /**
     * Generate the code for processing command line arguments 
     */
    private def generateCLAProcessing() {
        // Need to get the main reactor's parameters so they can be made
        // command line arguments
        var Reactor mainReactor
        
        for (reactor : resource.allContents.toIterable.filter(Reactor)) {
            if (reactor.isMain || reactor.isFederated) {
                mainReactor = reactor
            }
        }
        
        // Build the argument spec for commandLineArgs and commandLineUsage
        var customArgs = new StringJoiner(",\n")
        
        // Extend the return type for commandLineArgs
        var clTypeExtension = new StringJoiner(", ")
        
        if (mainReactor !== null) {
            for (parameter : mainReactor.parameters) {
                var String customArgType = null;
                var String customTypeLabel = null;
                var paramType = parameter.targetType
                if (paramType == "string") {
                    customCLArgs.add(parameter)
                    //clTypeExtension.add(parameter.name + " : string")
                    customArgType = "String";
                } else if (paramType == "number") {
                    customCLArgs.add(parameter)
                    //clTypeExtension.add(parameter.name + " : number")
                    customArgType = "Number";
                } else if (paramType == "boolean") {
                    customCLArgs.add(parameter)
                    //clTypeExtension.add(parameter.name + " : boolean")
                    customArgType = "booleanCLAType";
                    customTypeLabel = '[true | false]'
                } else if (paramType == "TimeValue") {
                    customCLArgs.add(parameter)
                    //clTypeExtension.add(parameter.name + " : UnitBasedTimeValue | null")
                    customArgType = "unitBasedTimeValueCLAType"
                    customTypeLabel = "\'<duration> <units>\'"
                }
                // Otherwise don't add the parameter to customCLArgs
                
                
                if (customArgType !== null) {
                    clTypeExtension.add(parameter.name + ": " + paramType)
                    if (customTypeLabel !== null) {
                    customArgs.add('''
                        { name: '«parameter.name»',
                            type: «customArgType»,
                            typeLabel: "{underline «customTypeLabel»}",
                            description: 'Custom argument. Refer to «sourceFile» for documentation.'
                        }
                        ''')
                    } else {
                        customArgs.add('''
                            { name: '«parameter.name»',
                                type: «customArgType»,
                                description: 'Custom argument. Refer to «sourceFile» for documentation.'
                            }
                        ''')  
                    }
                }  
            }
        }
        
        var customArgsList = "[\n" + customArgs + "]"
        var clTypeExtensionDef = "{" + clTypeExtension + "}" 
        val setParameters = '''
            // ************* App Parameters
            let __timeout: TimeValue | undefined = «getTimeoutTimeValue»;
            let __keepAlive: boolean = «targetKeepalive»;
            let __fast: boolean = «targetFast»;
            
            let __noStart = false; // If set to true, don't start the app.
            
            // ************* Custom Command Line Arguments
            let __additionalCommandLineArgs : CommandLineOptionSpec = «customArgsList»;
            let __customCommandLineArgs = CommandLineOptionDefs.concat(__additionalCommandLineArgs);
            let __customCommandLineUsageDefs = CommandLineUsageDefs;
            type __customCLTypeExtension = «clTypeExtensionDef»;
            __customCommandLineUsageDefs[1].optionList = __customCommandLineArgs;
            const __clUsage = commandLineUsage(__customCommandLineUsageDefs);
                         
            // Set App parameters using values from the constructor or command line args.
            // Command line args have precedence over values from the constructor
            let __processedCLArgs: ProcessedCommandLineArgs & __customCLTypeExtension;
            try {
                __processedCLArgs =  commandLineArgs(__customCommandLineArgs) as ProcessedCommandLineArgs & __customCLTypeExtension;
            } catch (e){
                Log.global.error(__clUsage);
                throw new Error("Command line argument parsing failed with: " + e);
            }
            
            // Fast Parameter
            if (__processedCLArgs.fast !== undefined) {
                if (__processedCLArgs.fast !== null) {
                    __fast = __processedCLArgs.fast;
                } else {
                    Log.global.error(__clUsage);
                    throw new Error("'fast' command line argument is malformed.");
                }
            }
            
            // KeepAlive parameter
            if (__processedCLArgs.keepalive !== undefined) {
                if (__processedCLArgs.keepalive !== null) {
                    __keepAlive = __processedCLArgs.keepalive;
                } else {
                    Log.global.error(__clUsage);
                    throw new Error("'keepalive' command line argument is malformed.");
                }
            }
            
            // Timeout parameter
            if (__processedCLArgs.timeout !== undefined) {
                if (__processedCLArgs.timeout !== null) {
                    __timeout = __processedCLArgs.timeout;
                } else {
                    Log.global.error(__clUsage);
                    throw new Error("'timeout' command line argument is malformed.");
                }
            }
            
            // Logging parameter (not a constructor parameter, but a command line option)
            if (__processedCLArgs.logging !== undefined) {
                if (__processedCLArgs.logging !== null) {
                    Log.global.level = __processedCLArgs.logging;
                } else {
                    Log.global.error(__clUsage);
                    throw new Error("'logging' command line argument is malformed.");
                }
            } else {
                Log.global.level = Log.levels.«getLoggingLevel»; // Default from target property.
            }
            
            // Help parameter (not a constructor parameter, but a command line option)
            // NOTE: this arg has to be checked after logging, because the help mode should
            // suppress debug statements from it changes logging
            if (__processedCLArgs.help === true) {
                Log.global.error(__clUsage);
                __noStart = true;
                // Don't execute the app if the help flag is given.
            }
            
            // Now the logging property has been set to its final value,
            // log information about how command line arguments were set,
            // but only if not in help mode.
            
            // Runtime command line arguments 
            if (__processedCLArgs.fast !== undefined && __processedCLArgs.fast !== null
                && !__noStart) {
                Log.global.info("'fast' property overridden by command line argument.");
            }
            if (__processedCLArgs.keepalive !== undefined && __processedCLArgs.keepalive !== null
                && !__noStart) {
                Log.global.info("'keepalive' property overridden by command line argument.");
            }
            if (__processedCLArgs.timeout !== undefined && __processedCLArgs.timeout !== null
                && !__noStart) {
                Log.global.info("'timeout' property overridden by command line argument.");
            }
            if (__processedCLArgs.logging !== undefined && __processedCLArgs.logging !== null
                && !__noStart) {
                 Log.global.info("'logging' property overridden by command line argument.");
            }
            
            // Custom command line arguments
            «logCustomCLArgs()»
            
            // Assign custom command line arguments
            «assignCustomCLArgs()»
        '''
        
        pr(setParameters)
        
    }
    
    /**
     * Assign results of parsing custom command line arguments
     */
    private def assignCustomCLArgs() {
        var code = new StringJoiner("\n")
        for (parameter : customCLArgs) {
            code.add('''
                let __CL«parameter.name»: «parameter.targetType» | undefined = undefined;
                if (__processedCLArgs.«parameter.name» !== undefined) {
                    if (__processedCLArgs.«parameter.name» !== null) {
                        __CL«parameter.name» = __processedCLArgs.«parameter.name»;
                    } else {
                        Log.global.error(__clUsage);
                        throw new Error("Custom '«parameter.name»' command line argument is malformed.");
                    }
                }
            ''')
        }
        code.toString()
    }
    
    /**
     * Generate code for extracting custom command line arguments
     * from the object returned from commandLineArgs
     */
    private def logCustomCLArgs() {
        var code = new StringJoiner("\n")
        for (parameter : customCLArgs) {
            // We can't allow the programmer's parameter names
            // to cause the generation of variables with a "__" prefix
            // because they could collide with other variables.
            // So prefix variables created here with __CL
            code.add('''
                if (__processedCLArgs.«parameter.name» !== undefined && __processedCLArgs.«parameter.name» !== null
                    && !__noStart) {
                    Log.global.info("'«parameter.name»' property overridden by command line argument.");
                }
            ''')
        }
        code.toString()
    }


    /** Given a representation of time that may possibly include units,
     *  return a string that TypeScript can recognize as a value.
     *  @param time Literal that represents a time value.
     *  @param unit Enum that denotes units
     *  @return A string, as "[ timeLiteral, TimeUnit.unit]" .
     */
    override timeInTargetLanguage(TimeValue value) {
        if (value.unit != TimeUnit.NONE) {
            "new UnitBasedTimeValue(" + value.time + ", TimeUnit." + value.unit + ")"
        } else {
            // The default time unit for TypeScript is msec.
            "new UnitBasedTimeValue(" + value.time + ", TimeUnit.msec)" // FIXME: times should always have units associated with them.
        }
    }

    // //////////////////////////////////////////
    // // Private methods.
    
    private def analyzePaths() {
        // Important files and directories
        projectPath = directory + File.separator + filename
        reactorTSPath = File.separator + "lib" + File.separator +
            "TS" + File.separator + "reactor-ts"
        srcGenPath = projectPath + File.separator + "src"
        outPath = projectPath + File.separator + "dist"
        configPath = File.separator + "lib" + File.separator + "TS"
        
        // FIXME: The CGenerator expects these paths to be
        // relative to the directory, not the project folder
        // so for now I just left it that way. A different
        // directory structure for RTI and TS code may be
        // preferable.
        cSrcGenPath = directory + File.separator + "src-gen"
        cOutPath = directory + File.separator + "bin"
        reactorTSCorePath = reactorTSPath + File.separator + "src" + File.separator
            + "core" + File.separator
        tscPath = directory + File.separator + "node_modules" +  File.separator 
        + "typescript" +  File.separator + "bin" +  File.separator + "tsc"
    }
    
    /**
     * Generate the part of the preamble that is determined
     * by imports to .proto files in the root directory
     */
     private def generateProtoPreamble() {
        pr("// Imports for protocol buffers")
        // Generate imports for .proto files
        for (protoImport : protoFiles) {
            // Remove the .proto suffix
            var protoName = protoImport.substring(0, protoImport.length - 6)
            var protoFileName = protoName + "_pb"
            var protoImportLine = '''
                import * as «protoName» from ".«File.separator»«protoFileName»"
            '''
            pr(protoImportLine)  
        }
        pr("")  
     }  
    
    
    /** Look for a "logging" target property and return
     *  the appropriate logging level. This level is a
     *  subset of Log.level enum from the ulog module
     *  https://www.npmjs.com/package/ulog. Logged messages
     *  will display if the level of the message <= the logging level.
     *  For now, these log levels are:
     *  Error < Warn < Info < Log < Debug.
     *  The case of the level when expressed as a target property
     *  doesn't matter, but the return value from this function is
     *  in all caps.
     *  @return The logging target property's value in all caps.
     */
    private def getLoggingLevel() {
        if (targetLoggingLevel === null) {
            LoggingLevels.ERROR.toString
        } else {
            targetLoggingLevel
        }
    }
    
    /** Copy the designated file from reactor-ts core into the target
     *  directory.
     *  @param targetPath The path to where the copied file will be placed.
     *  @param filename The path to the file from reactor-ts core to copy.
     */
    private def copyReactorTSCoreFile(String targetPath, String filename) {
        copyFileFromClassPath(
            reactorTSCorePath + filename,
            targetPath + File.separator + filename
        )
    }
    
    /** If the given filename doesn't already exist in the targetPath
     *  create it by copying over the default from /lib/TS/. Do nothing
     *  if the file already exists because we don't want to overwrite custom
     *  user-specified configurations. 
     *  @param targetPath The path to the where the file will be copied.
     *  @param filename The name of the file for which to create a default in
     *    the root of the project directory
     *  @return true if the file was created, false otherwise.
     */
    private def createDefaultConfigFile(String targetPath, String filename) {
        var File defaultFile = new File(targetPath + File.separator + filename)
        val libFile = configPath + File.separator + filename
        if(!defaultFile.exists()){
            println(filename + " does not already exist for this project."
                + " Copying over default from " + libFile)
            copyFileFromClassPath(libFile, targetPath + File.separator + filename)
        } else {
            println("This project already has " + targetPath + File.separator + filename)
        }
    }


    /** Return a TS type for the type of the specified state.
     *  If there are code delimiters around it, those are removed.
     *  If the type is "time", then it is converted to "TimeValue".
     *  If state is a parameter, get the parameter's type.
     *  If the state doesn't have a type, type it as 'unknown'
     *  @param state The state.
     *  @return The TS type.
     */
    private def getStateType(StateVar state) {
        state.getTargetType
    }
    
    /**
     * Return a TS type for the specified action.
     * If the type has not been specified, return
     * "Present" which is the base type for Actions.
     * @param action The action
     * @return The TS type.
     */
    private def getActionType(Action action) {
        if (action.type !== null) {
            return action.type.targetType
        } else {
            return "Present"    
        }
    }
    
     /**
     * Return a TS type for the specified port.
     * If the type has not been specified, return
     * "Present" which is the base type for ports.
     * @param port The port
     * @return The TS type.
     */
    private def getPortType(Port port) {
        if (port.type !== null) {
            return port.type.targetType
        } else {
            return "Present"    
        }
    }


    def String getTargetInitializer(StateVar state) {
        '''«FOR init : state.initializerList SEPARATOR ", "»«init»«ENDFOR»'''
    }

    def private String getTargetInitializerHelper(Parameter param,
        List<String> list) {
        if (list.size == 0) {
            param.reportError("Parameters must have a default value!")
        } else if (list.size == 1) {
            return list.get(0)
        } else {
            '''[«FOR init : list SEPARATOR ", "»«init»«ENDFOR»]'''
        }
    }

    def String getTargetInitializer(Parameter param) {
        return getTargetInitializerHelper(param, param.initializerList)
    }

    def String getTargetInitializer(Parameter param, Instantiation i) {
        return '''«getTargetInitializerHelper(param, param.getInitializerList(i))»'''
    }

	def initializeParameter(Parameter p) 
		'''«p.name»: «p.targetType» = «p.getTargetInitializer()»'''
    
    override getTargetType(StateVar s) {
        val type = super.getTargetType(s)
        if (!s.isInitialized) {
        	type + " | undefined"
        } else {
        	type
        }
    }
    
    private def getTimeoutTimeValue() {
        if (targetTimeout >= 0) {
            return timeInTargetLanguage(new TimeValue(targetTimeout, targetTimeoutUnit))
        } else {
            return "undefined"
        }
    }

    static val reactorLibPath = "." + File.separator + "reactor"
    static val federationLibPath = "." + File.separator + "federation"
    static val timeLibPath =  "." + File.separator + "time"
    static val utilLibPath =  "." + File.separator + "util"
    static val cliLibPath =  "." + File.separator + "cli"
    static val preamble = 
'''import commandLineArgs from 'command-line-args'
import commandLineUsage from 'command-line-usage'
import {Args, Present, Parameter, State, Variable, Priority, Mutation, Read, Triggers, ReadWrite, Write, Named, Reaction, Action, Startup, Schedule, Timer, Reactor, Port, OutPort, InPort, App} from '«reactorLibPath»'
import {FederatedApp} from '«federationLibPath»'
import {TimeUnit, TimeValue, UnitBasedTimeValue, Tag, Origin} from '«timeLibPath»'
import {Log} from '«utilLibPath»'
import {ProcessedCommandLineArgs, CommandLineOptionDefs, CommandLineUsageDefs, CommandLineOptionSpec, unitBasedTimeValueCLAType, booleanCLAType} from '«cliLibPath»'

'''
        
    override String getTargetTimeType() {
        "TimeValue"
    }
    
    override String getTargetUndefinedType() {
        "unknown"
    }
    
    override String getTargetFixedSizeListType(String baseType, Integer size) {
        '''Array(«size»)<«baseType»>'''
    }
    
    override String getTargetVariableSizeListType(String baseType) {
        '''Array<«baseType»>'''
    }
    
    override supportsGenerics() {
        true
    }
    
    override String generateDelayGeneric()
        '''T extends Present'''

}<|MERGE_RESOLUTION|>--- conflicted
+++ resolved
@@ -53,15 +53,13 @@
 import static extension org.icyphy.ASTUtils.*
 import org.icyphy.InferredType
 import org.icyphy.linguaFranca.Reaction
-<<<<<<< HEAD
 import org.icyphy.linguaFranca.Model
-=======
 import java.nio.file.Files
 import java.nio.file.Paths
 import org.icyphy.linguaFranca.Import
 import org.eclipse.emf.ecore.resource.ResourceSet
 import org.eclipse.emf.common.util.URI
->>>>>>> 946b713c
+
 
 /** Generator for TypeScript target.
  *
@@ -135,15 +133,9 @@
      */
     def typeScriptGeneration(
         IFileSystemAccess2 fsa,
-<<<<<<< HEAD
         IGeneratorContext context,
         boolean generateRTI
-    ) {
-=======
-        IGeneratorContext context
-    ) {
-        super.doGenerate(resource, fsa, context)
-        
+    ) { 
         // Set variables for paths
         analyzePaths()
         
@@ -155,7 +147,6 @@
         // Generate command line argument processing code
         generateCLAProcessing()
            
->>>>>>> 946b713c
         // Generate code for each reactor. 
         for (r : reactors) {
            r.generateReactor()
