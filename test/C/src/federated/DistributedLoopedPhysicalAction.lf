--- conflicted
+++ resolved
@@ -1,151 +1,84 @@
-<<<<<<< HEAD
-/**
- * Test a sender-receiver network system that
- * is similar to DistributedLoopedAction, but it uses a physical
- * action rather than a logical action.
- * This also demonstrates the advance-message-interval coordination option.
- * This specifies the time period between Time Advance Notice (TAN) messages
- * sent to the RTI (a form of null message that must be sent because of the
- * physical action). The presence of this option also silences a warning
- * about having a physical action that triggers an output.
- *  
- * @author Soroush Bateni
- */
-
-target C {
-    timeout: 1 sec,
-    coordination-options: {advance-message-interval: 10 msec} // Silences warning.
-=======
-/**
- * Test a sender-receiver network system that
- * relies on microsteps being taken into account.
- *  
- * @author Soroush Bateni
- */
-
-target C {
-    timeout: 1 sec,
-    coordination-options: {advance-message-interval: 10 msec} // Silences warning.
->>>>>>> 0eaec312
-};
-
-reactor Sender(take_a_break_after:int(10), break_interval:time(550 msec)) {
-    output out:int;
-    physical action act;
-    state sent_messages:int(0);
-<<<<<<< HEAD
-    reaction(startup, act) -> act, out {=
-=======
-    reaction(startup, act) -> out {=
->>>>>>> 0eaec312
-        // Send a message on out
-        SET(out, self->sent_messages);
-        self->sent_messages++;
-        if (self->sent_messages < self->take_a_break_after) {
-        	schedule(act, 0);
-        } else {
-            // Take a break
-<<<<<<< HEAD
-        	self->sent_messages = 0;
-            schedule(act, self->break_interval);
-        }
-    =}
-}
-
-reactor Receiver(take_a_break_after:int(10), break_interval:time(550 msec)) {
-    input in:int;
-    state received_messages:int(0);
-    state total_received_messages:int(0);
-    state breaks:int(0);
-    timer t(0, 1 msec); // This will impact the performance
-                        // but forces the logical time to advance
-                        // Comment this line for a more sensible
-                        // log output.
-    reaction(in) {=
-        tag_t current_tag = get_current_tag();  
-        info_print("At tag (%lld, %u) received %d.",
-               current_tag.time - get_start_time(),
-               current_tag.microstep,
-               in->value);
-        self->total_received_messages++;
-        if (in->value != self->received_messages++) {
-            error_print_and_exit("Expected %d.", self->received_messages - 1);
-        }
-
-        if (self->received_messages == self->take_a_break_after) {
-            // Sender is taking a break;
-            self->breaks++;
-            self->received_messages = 0;
-        }
-    =}
-    
-    reaction(t) {=
-        // Do nothing
-    =}
-    
-    reaction(shutdown) {=
-        if (self->breaks != 2 ||
-            (self->total_received_messages != ((SEC(1)/self->break_interval)+1) * self->take_a_break_after)
-        ) {
-            error_print_and_exit("Test failed. Breaks: %d, Messages: %d.", self->breaks, self->total_received_messages);
-        }
-        info_print("SUCCESS: Successfully received all messages from the sender.");
-    =}
-=======
-        	self->sent_messages=0;
-            schedule(act, self->break_interval);
-        }
-    =}
-}
-
-reactor Receiver(take_a_break_after:int(10), break_interval:time(550 msec)) {
-    input in:int;
-    state received_messages:int(0);
-    state total_received_messages:int(0);
-    state breaks:int(0);
-    timer t(0, 1 msec); // This will impact the performance
-                        // but forces the logical time to advance
-                        // Comment this line for a more sensible
-                        // log output.
-    reaction(in) {=
-        tag_t current_tag = get_current_tag();  
-        printf("At tag (%lld, %u) received %d.\n",
-               current_tag.time - get_start_time(),
-               current_tag.microstep,
-               in->value);
-        self->total_received_messages++;
-        if (in->value != self->received_messages++) {
-            fprintf(stderr,"ERROR: received messages out of order.\n");
-            exit(1);
-        }
-
-        if (self->received_messages == self->take_a_break_after) {
-            // Sender is taking a break;
-            self->breaks++;
-            self->received_messages = 0;
-        }
-    =}
-    
-    reaction(t) {=
-        // Do nothing
-    =}
-    
-    reaction(shutdown) {=
-        if (self->breaks != 2 ||
-            (self->total_received_messages != ((SEC(1)/self->break_interval)+1) * self->take_a_break_after)
-        ) {
-            fprintf(stderr,"ERROR: test failed. Breaks: %d, Messages: %d.\n", self->breaks, self->total_received_messages);
-            exit(4);
-        }
-        printf("SUCCESS: Successfully received all messages from the sender.\n");
-    =}
->>>>>>> 0eaec312
-}
-
-
-federated reactor DistributedLoopedPhysicalAction {
-    sender = new Sender();
-    receiver = new Receiver();
-    
-    sender.out -> receiver.in;
+/**
+ * Test a sender-receiver network system that
+ * is similar to DistributedLoopedAction, but it uses a physical
+ * action rather than a logical action.
+ * This also demonstrates the advance-message-interval coordination option.
+ * This specifies the time period between Time Advance Notice (TAN) messages
+ * sent to the RTI (a form of null message that must be sent because of the
+ * physical action). The presence of this option also silences a warning
+ * about having a physical action that triggers an output.
+ *  
+ * @author Soroush Bateni
+ */
+
+target C {
+    timeout: 1 sec,
+    coordination-options: {advance-message-interval: 10 msec} // Silences warning.
+};
+
+reactor Sender(take_a_break_after:int(10), break_interval:time(550 msec)) {
+    output out:int;
+    physical action act;
+    state sent_messages:int(0);
+    reaction(startup, act) -> act, out {=
+        // Send a message on out
+        SET(out, self->sent_messages);
+        self->sent_messages++;
+        if (self->sent_messages < self->take_a_break_after) {
+        	schedule(act, 0);
+        } else {
+            // Take a break
+        	self->sent_messages = 0;
+            schedule(act, self->break_interval);
+        }
+    =}
+}
+
+reactor Receiver(take_a_break_after:int(10), break_interval:time(550 msec)) {
+    input in:int;
+    state received_messages:int(0);
+    state total_received_messages:int(0);
+    state breaks:int(0);
+    timer t(0, 1 msec); // This will impact the performance
+                        // but forces the logical time to advance
+                        // Comment this line for a more sensible
+                        // log output.
+    reaction(in) {=
+        tag_t current_tag = get_current_tag();  
+        info_print("At tag (%lld, %u) received %d.",
+               current_tag.time - get_start_time(),
+               current_tag.microstep,
+               in->value);
+        self->total_received_messages++;
+        if (in->value != self->received_messages++) {
+            error_print_and_exit("Expected %d.", self->received_messages - 1);
+        }
+
+        if (self->received_messages == self->take_a_break_after) {
+            // Sender is taking a break;
+            self->breaks++;
+            self->received_messages = 0;
+        }
+    =}
+    
+    reaction(t) {=
+        // Do nothing
+    =}
+    
+    reaction(shutdown) {=
+        if (self->breaks != 2 ||
+            (self->total_received_messages != ((SEC(1)/self->break_interval)+1) * self->take_a_break_after)
+        ) {
+            error_print_and_exit("Test failed. Breaks: %d, Messages: %d.", self->breaks, self->total_received_messages);
+        }
+        info_print("SUCCESS: Successfully received all messages from the sender.");
+    =}
+}
+
+
+federated reactor DistributedLoopedPhysicalAction {
+    sender = new Sender();
+    receiver = new Receiver();
+    
+    sender.out -> receiver.in;
 }