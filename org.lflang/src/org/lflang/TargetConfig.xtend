--- conflicted
+++ resolved
@@ -69,11 +69,7 @@
      * 
      * The default is disabled.
      */
-<<<<<<< HEAD
-    public boolean useCmake = true;
-=======
     public boolean useCmake = false;
->>>>>>> 7a732317
 
     /**
      * The compiler to invoke, unless a build command has been specified.
